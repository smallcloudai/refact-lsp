--- conflicted
+++ resolved
@@ -68,15 +68,10 @@
         git2::Status::INDEX_TYPECHANGE)
 }
 
-<<<<<<< HEAD
-pub fn get_diff_statuses(diff_status_type: DiffStatusType, repository: &Repository) -> Result<Vec<FileChange>, String> {
-    let repository_workdir = repository.workdir()
-=======
 /// If include_abs_path is true, they are included in the FileChanges result, use it if they need to be 
 /// returned to the client or the absolute paths are needed
 pub fn get_diff_statuses(diff_status_type: DiffStatusType, repo: &Repository, include_abs_paths: bool) -> Result<Vec<FileChange>, String> {
     let repo_workdir = repo.workdir()
->>>>>>> 97f6fc2a
         .ok_or("Failed to get workdir from repository".to_string())?;
 
     let mut result = Vec::new();
@@ -84,20 +79,11 @@
         DiffStatusType::IndexToHead => git2::StatusShow::Index,
         DiffStatusType::WorkdirToIndex => git2::StatusShow::Workdir,
     };
-<<<<<<< HEAD
-    let statuses = repository.statuses(Some(&mut status_options(false, show_opt)))
-=======
     let statuses = repo.statuses(Some(&mut status_options(false, show_opt)))
->>>>>>> 97f6fc2a
         .map_err_with_prefix("Failed to get statuses:")?;
     for entry in statuses.iter() {
         let status = entry.status();
         let relative_path = PathBuf::from(String::from_utf8_lossy(entry.path_bytes()).to_string());
-<<<<<<< HEAD
-        let absolute_path = to_pathbuf_normalize(&repository_workdir.join(&relative_path).to_string_lossy());
-        
-        if entry.path_bytes().last() == Some(&b'/') && absolute_path.join(".git").exists() {
-=======
         
         if entry.path_bytes().last() == Some(&b'/') && repo_workdir.join(&relative_path).join(".git").exists() {
             continue;
@@ -109,7 +95,6 @@
         };
         if should_not_be_present {
             tracing::error!("File status is {:?} for file {:?}, which should not be present due to status options.", status, relative_path);
->>>>>>> 97f6fc2a
             continue;
         }
 
@@ -134,21 +119,7 @@
                     }
                 } else {
                     None
-<<<<<<< HEAD
-                } else if is_changed_in_wt(status) {
-                    Some(FileChange {
-                        status: match status {
-                            s if s.is_wt_new() => FileChangeStatus::ADDED,
-                            s if s.is_wt_deleted() => FileChangeStatus::DELETED,
-                            _ => FileChangeStatus::MODIFIED,
-                        },
-                        relative_path,
-                        absolute_path,
-                    })
-                } else { None }
-=======
                 }
->>>>>>> 97f6fc2a
             },
         };
 
@@ -227,22 +198,14 @@
     Ok(result)
 }
 
-<<<<<<< HEAD
-pub fn get_diff_statuses_index_to_commit(repository: &Repository, commit_oid: &git2::Oid) -> Result<Vec<FileChange>, String> {
-=======
 pub fn get_diff_statuses_index_to_commit(repository: &Repository, commit_oid: &git2::Oid, include_abs_paths: bool) -> Result<Vec<FileChange>, String> {
->>>>>>> 97f6fc2a
     let head = repository.head().map_err_with_prefix("Failed to get HEAD:")?;
     let original_head_ref = head.is_branch().then(|| head.name().map(ToString::to_string)).flatten();
     let original_head_oid = head.target();
 
     repository.set_head_detached(commit_oid.clone()).map_err_with_prefix("Failed to set HEAD:")?;
 
-<<<<<<< HEAD
-    let result = get_diff_statuses(DiffStatusType::IndexToHead, repository);
-=======
     let result = get_diff_statuses(DiffStatusType::IndexToHead, repository, include_abs_paths);
->>>>>>> 97f6fc2a
 
     let restore_result = match (&original_head_ref, original_head_oid) {
         (Some(head_ref), _) => repository.set_head(head_ref),
