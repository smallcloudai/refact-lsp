use std::collections::HashMap;
use std::fmt::Display;
use std::sync::Arc;
use std::time::Instant;

use ropey::Rope;
use serde::{Deserialize, Serialize};
use tokio::net::TcpListener;
use tokio::sync::RwLock as ARwLock;
use tokio::task::JoinHandle;
use tower_lsp::{ClientSocket, LanguageServer, LspService};
use tower_lsp::jsonrpc::{Error, Result};
use tower_lsp::lsp_types::*;
use tracing::{error, info};

use crate::call_validation::{CodeCompletionInputs, CodeCompletionPost, CursorPosition, SamplingParameters};
use crate::{global_context, lsp};
use crate::global_context::{CommandLine, SharedGlobalContext};
use crate::http::routers::v1::code_completion::handle_v1_code_completion;
use crate::telemetry;

const VERSION: &str = env!("CARGO_PKG_VERSION");


#[derive(Debug, Deserialize)]
struct APIError {
    error: String,
}

impl Display for APIError {
    fn fmt(&self, f: &mut std::fmt::Formatter<'_>) -> std::fmt::Result {
        write!(f, "{}", self.error)
    }
}


#[derive(Debug)]
pub struct Document {
    #[allow(dead_code)]
    pub language_id: String,
    pub text: Rope,
}

impl Document {
    fn new(language_id: String, text: Rope) -> Self {
        Self { language_id, text }
    }
}

// #[derive(Debug)]  GlobalContext does not implement Debug
pub struct Backend {
    pub gcx: Arc<ARwLock<global_context::GlobalContext>>,
    pub client: tower_lsp::Client,
    pub document_map: Arc<ARwLock<HashMap<String, Document>>>,
    pub workspace_folders: Arc<ARwLock<Option<Vec<WorkspaceFolder>>>>,
}


#[derive(Clone, Debug, Deserialize, Serialize)]
pub struct RequestParams {
    pub max_new_tokens: u32,
    pub temperature: f32,
}

#[derive(Debug, Deserialize, Serialize)]
pub struct Completion {
    generated_text: String,
}

#[derive(Debug, Deserialize, Serialize)]
pub struct CompletionParams1 {
    #[serde(flatten)]
    pub text_document_position: TextDocumentPositionParams,
    pub parameters: RequestParams,
    pub multiline: bool,
    // pub model: String,
}

#[derive(Debug, Deserialize, Serialize)]
pub struct TestHeadTailAddedText {
    pub text_a: String,
    pub text_b: String,
    pub orig_grey_text: String,
}


#[derive(Debug, Deserialize, Serialize)]
pub struct TestHeadTailAddedTextRes {
    pub is_valid: bool,
    pub grey_corrected: String,
    pub unchanged_percentage: f64,
}


fn internal_error<E: Display>(err: E) -> Error {
    let err_msg = err.to_string();
    error!(err_msg);
    Error {
        code: tower_lsp::jsonrpc::ErrorCode::InternalError,
        message: err_msg.into(),
        data: None,
    }
}

#[derive(Debug, Deserialize, Serialize, Default)]
pub struct Choice {
    pub index: u32,
    pub code_completion: String,
    pub finish_reason: String,
}

#[derive(Debug, Deserialize, Serialize, Default)]
pub struct CompletionRes {
    pub choices: Vec<Choice>,
    pub cached: Option<bool>,
    pub snippet_telemetry_id: u32,
    pub model: String,
    pub created: Option<f32>,
}

//3.18 does not currently appear to be supported by tower_lsp/lsp_types
//so we make our own structs that mirror the offical 3.18 spec for inlineCompletion
#[derive(Debug, PartialEq, Clone, Deserialize, Serialize)]
#[serde(rename_all = "camelCase")]
pub struct InlineCompletionParams{
    #[serde(flatten)]
    pub text_document_position: TextDocumentPositionParams,

    #[serde(flatten)]
    pub work_done_progress_params: WorkDoneProgressParams,

    pub context: InlineCompletionContext
}

#[derive(Debug, PartialEq, Clone, Deserialize, Serialize)]
#[serde(rename_all = "camelCase")]
pub struct InlineCompletionContext{
    pub trigger_kind: InlineCompletionTriggerKind,
    pub selected_completion_info : SelectedCompletionInfo
}

#[derive(Debug, PartialEq, Clone, Deserialize, Serialize)]
#[serde(rename_all = "camelCase")]
pub struct SelectedCompletionInfo{
    pub range: Range,
    pub text: String 
}

#[derive(Debug, PartialEq, Clone, Deserialize, Serialize)]
pub enum InlineCompletionTriggerKind{
    Invoke = 0,
    Automatic = 1,
}

#[derive(Debug, PartialEq, Serialize)]
#[serde(rename_all = "camelCase")]
pub struct InlineCompletionList{
    pub items: Vec<InlineCompletionItem>
}

#[derive(Debug, PartialEq, Clone, Deserialize, Serialize)]
#[serde(rename_all = "camelCase")]
pub struct InlineCompletionItem{
    pub insert_text : String,

    #[serde(skip_serializing_if = "Option::is_none")]
    pub filter_text: Option<String>,
    
    #[serde(skip_serializing_if = "Option::is_none")]
    pub command: Option<Command>,
    
    #[serde(skip_serializing_if = "Option::is_none")]
    pub insert_text_format: Option<InsertTextFormat>
}

#[derive(Debug, PartialEq, Clone, Deserialize, Serialize)]
pub enum InsertTextFormat{
    PlainText = 1,
    Snippet = 2
}

impl Backend {
    async fn flat_params_to_code_completion_post(&self, params: &CompletionParams1) -> CodeCompletionPost {

        let document_map = self.document_map.read().await;
        let document = document_map
            .get(params.text_document_position.text_document.uri.as_str())
            .unwrap();
        let txt = &document.text;
        CodeCompletionPost {
            inputs: CodeCompletionInputs {
                sources: HashMap::from([(String::from(&params.text_document_position.text_document.uri.to_string()),
                                         (&txt).to_string())]),
                cursor: CursorPosition {
                    file: String::from(&params.text_document_position.text_document.uri.to_string()),
                    line: params.text_document_position.position.line as i32,
                    character: params.text_document_position.position.character as i32,
                },
                multiline: params.multiline,
            },
            parameters: SamplingParameters {
                max_new_tokens: params.parameters.max_new_tokens as usize,
                temperature: Option::from(params.parameters.temperature),
                top_p: None,
                stop: None,
            },
            model: "".to_string(),
            scratchpad: "".to_string(),
            stream: false,
            no_cache: false
        }
    }

    pub async fn get_completions(&self, params: CompletionParams1) -> Result<CompletionRes> {
        let mut post = self.flat_params_to_code_completion_post(&params).await;

        let res = handle_v1_code_completion(self.gcx.clone(),
                                            &mut post).await;
        let resp = res.unwrap();
        let body_bytes = hyper::body::to_bytes(resp.into_body()).await.unwrap();

        let s = String::from_utf8(body_bytes.to_vec()).unwrap();
        let value = serde_json::from_str::<CompletionRes>(s.as_str()).map_err(|e| internal_error(e))?;

        Ok(value)
    }

<<<<<<< HEAD
    //3.18 textDocument/inlineCompletion handler
    pub async fn get_inline_completions(&self, params: InlineCompletionParams) -> Result<InlineCompletionList>{

        let completion_params = CompletionParams1{
            text_document_position : params.text_document_position,
            parameters : RequestParams{
                max_new_tokens : 50,
                temperature: 0.2
            },
            multiline:true
        };

        let completion_res = self.get_completions(completion_params).await?;

        let choices: Vec<InlineCompletionItem> = completion_res.choices.iter().map(|s|  {
            InlineCompletionItem{
                insert_text : s.code_completion.clone(),
                command: None,
                filter_text: Some(s.code_completion.clone()),
                insert_text_format: Some(InsertTextFormat::PlainText)
            }
        }).collect();

        Ok(InlineCompletionList{
            items: choices,
        })
    }
}
=======
    pub async fn test_if_head_tail_equal_return_added_text(&self, params: TestHeadTailAddedText) -> Result<TestHeadTailAddedTextRes> {
        let (is_valid, grey_corrected) = telemetry::utils::if_head_tail_equal_return_added_text(
            &params.text_a, &params.text_b, &params.orig_grey_text
        );
        let mut unchanged_percentage = -1.;
        if is_valid {
            unchanged_percentage = telemetry::utils::unchanged_percentage(
                &params.orig_grey_text,
                &grey_corrected
            );
        }
        Ok(TestHeadTailAddedTextRes{is_valid, grey_corrected, unchanged_percentage})
    }
 }
>>>>>>> b86b1c99


#[tower_lsp::async_trait]
impl LanguageServer for Backend {
    async fn initialize(&self, params: InitializeParams) -> Result<InitializeResult> {
        *self.workspace_folders.write().await = params.workspace_folders;
        info!("LSP client_info {:?}", params.client_info);
        info!("LSP workspace_folders {:?}", self.workspace_folders);

        let completion_options: CompletionOptions;
        completion_options = CompletionOptions {
            resolve_provider: Some(false),
            trigger_characters: Some(vec![".(".to_owned()]),
            all_commit_characters: None,
            work_done_progress_options: WorkDoneProgressOptions { work_done_progress: Some(false) },
            completion_item: None,
        };
        Ok(InitializeResult {
            server_info: Some(ServerInfo {
                name: "refact".to_owned(),
                version: Some(VERSION.to_owned()),
            }),
            capabilities: ServerCapabilities {
                text_document_sync: Some(TextDocumentSyncCapability::Kind(
                    TextDocumentSyncKind::FULL,
                )),
                completion_provider: Some(completion_options),
                ..Default::default()
            },
        })
    }

    async fn initialized(&self, _: InitializedParams) {
        self.client
            .log_message(MessageType::INFO, "rust LSP received initialized()")
            .await;
        let _ = info!("rust LSP received initialized()");
    }

    // TODO:
    // textDocument/didClose

    async fn did_open(&self, params: DidOpenTextDocumentParams) {
        let rope = ropey::Rope::from_str(&params.text_document.text);
        let uri = params.text_document.uri.to_string();
        *self
            .document_map
            .write()
            .await
            .entry(uri.clone())
            .or_insert(Document::new("unknown".to_owned(), Rope::new())) =
            Document::new(params.text_document.language_id, rope);
        info!("{uri} opened");
    }

    async fn did_change(&self, params: DidChangeTextDocumentParams) {
        let t0 = Instant::now();
        let rope = ropey::Rope::from_str(&params.content_changes[0].text);
        let uri = params.text_document.uri.to_string();
        let mut document_map = self.document_map.write().await;
        let doc = document_map
            .entry(uri.clone())
            .or_insert(Document::new("unknown".to_owned(), Rope::new()));
        doc.text = rope;
        info!("{} changed, save time: {:?}", uri, t0.elapsed());
        let t1 = Instant::now();
        telemetry::snippets_collection::sources_changed(
            self.gcx.clone(),
            &uri,
            &params.content_changes[0].text,
        ).await;
        info!("{} changed, telemetry time: {:?}", uri, t1.elapsed());
    }

    async fn did_save(&self, params: DidSaveTextDocumentParams) {
        self.client
            .log_message(MessageType::INFO, "{refact-lsp} file saved")
            .await;
        let uri = params.text_document.uri.to_string();
        info!("{uri} saved");
    }

    async fn did_close(&self, params: DidCloseTextDocumentParams) {
        self.client
            .log_message(MessageType::INFO, "{refact-lsp} file closed")
            .await;
        let uri = params.text_document.uri.to_string();
        info!("{uri} closed");
    }

    async fn shutdown(&self) -> Result<()> {
        let _ = info!("shutdown");
        Ok(())
    }

    async fn completion(&self, _: CompletionParams) -> Result<Option<CompletionResponse>> {
        info!("asked for completion");
        Ok(Some(CompletionResponse::Array(vec![
            CompletionItem::new_simple("Hello".to_string(), "Some detail".to_string()),
            CompletionItem::new_simple("Bye".to_string(), "More detail".to_string()),
        ])))
    }
}

fn build_lsp_service(
    gcx: Arc<ARwLock<global_context::GlobalContext>>,
) -> (LspService::<Backend>, ClientSocket) {
    let (lsp_service, socket) = LspService::build(|client| Backend {
        gcx,
        client,
        document_map: Arc::new(ARwLock::new(HashMap::new())),
        workspace_folders: Arc::new(ARwLock::new(None)),
    })
        .custom_method("refact/getCompletions", Backend::get_completions)
<<<<<<< HEAD
        //tower_lsp does not currently support 3.18 textDocument/inlineCompletion 
        //so we add it as a custom method for now
        .custom_method("textDocument/inlineCompletion", Backend::get_inline_completions)
=======
        .custom_method("refact/test_if_head_tail_equal_return_added_text", Backend::test_if_head_tail_equal_return_added_text)
>>>>>>> b86b1c99
        .finish();
    (lsp_service, socket)
}

pub fn spawn_lsp_task(
    gcx: SharedGlobalContext,
    cmdline: CommandLine
) -> Option<JoinHandle<()>> {
    if cmdline.lsp_stdin_stdout == 0 && cmdline.lsp_port > 0 {
        let gcx_t = gcx.clone();
        let addr: std::net::SocketAddr = ([127, 0, 0, 1], cmdline.lsp_port).into();
        return Some(tokio::spawn( async move {
            let listener: TcpListener = TcpListener::bind(&addr).await.unwrap();
            info!("LSP listening on {}", listener.local_addr().unwrap());
            loop {
                // possibly wrong code, look at
                // tower-lsp-0.20.0/examples/tcp.rs
                match listener.accept().await {
                    Ok((s, addr)) => {
                        info!("LSP new client connection from {}", addr);
                        let (read, write) = tokio::io::split(s);
                        let (lsp_service, socket) = build_lsp_service(gcx_t.clone());
                        tower_lsp::Server::new(read, write, socket).serve(lsp_service).await;
                    }
                    Err(e) => {
                        error!("Error accepting client connection: {}", e);
                    }
                }
            }
        }));
    }

    if cmdline.lsp_stdin_stdout != 0 && cmdline.lsp_port == 0 {
        let gcx_t = gcx.clone();
        return Some(tokio::spawn( async move {
            let stdin = tokio::io::stdin();
            let stdout = tokio::io::stdout();
            let (lsp_service, socket) = build_lsp_service(gcx_t.clone());
            tower_lsp::Server::new(stdin, stdout, socket).serve(lsp_service).await;
            info!("LSP loop exit");
        }));
    }
    
    None
}<|MERGE_RESOLUTION|>--- conflicted
+++ resolved
@@ -225,7 +225,6 @@
         Ok(value)
     }
 
-<<<<<<< HEAD
     //3.18 textDocument/inlineCompletion handler
     pub async fn get_inline_completions(&self, params: InlineCompletionParams) -> Result<InlineCompletionList>{
 
@@ -253,8 +252,7 @@
             items: choices,
         })
     }
-}
-=======
+  
     pub async fn test_if_head_tail_equal_return_added_text(&self, params: TestHeadTailAddedText) -> Result<TestHeadTailAddedTextRes> {
         let (is_valid, grey_corrected) = telemetry::utils::if_head_tail_equal_return_added_text(
             &params.text_a, &params.text_b, &params.orig_grey_text
@@ -269,7 +267,6 @@
         Ok(TestHeadTailAddedTextRes{is_valid, grey_corrected, unchanged_percentage})
     }
  }
->>>>>>> b86b1c99
 
 
 #[tower_lsp::async_trait]
@@ -384,13 +381,10 @@
         workspace_folders: Arc::new(ARwLock::new(None)),
     })
         .custom_method("refact/getCompletions", Backend::get_completions)
-<<<<<<< HEAD
         //tower_lsp does not currently support 3.18 textDocument/inlineCompletion 
         //so we add it as a custom method for now
         .custom_method("textDocument/inlineCompletion", Backend::get_inline_completions)
-=======
         .custom_method("refact/test_if_head_tail_equal_return_added_text", Backend::test_if_head_tail_equal_return_added_text)
->>>>>>> b86b1c99
         .finish();
     (lsp_service, socket)
 }
