use std::path::PathBuf;
<<<<<<< HEAD
=======

>>>>>>> 44f4e0c2
use axum::Extension;
use axum::response::Result;
use hyper::{Body, Response, StatusCode};
use serde::{Deserialize, Serialize};
use serde_json::json;
use url::Url;

use crate::custom_error::ScratchError;
use crate::global_context::SharedGlobalContext;
<<<<<<< HEAD
use crate::receive_workspace_changes;
use crate::vecdb::file_filter::retrieve_files_by_proj_folders;

=======
use crate::files_in_workspace;
>>>>>>> 44f4e0c2

#[derive(Serialize, Deserialize, Clone)]
struct LspLikeInit {
    pub project_roots: Vec<Url>,
}

#[derive(Serialize, Deserialize, Clone)]
struct LspLikeDidChange {
    pub uri: Url,
    pub text: String,
}


pub async fn handle_v1_lsp_initialize(
    Extension(global_context): Extension<SharedGlobalContext>,
    body_bytes: hyper::body::Bytes,
) -> Result<Response<Body>, ScratchError> {
<<<<<<< HEAD
    let post = serde_json::from_slice::<PostInit>(&body_bytes).map_err(|e| {
        ScratchError::new(StatusCode::BAD_REQUEST, format!("JSON problem: {}", e))
    })?;

    let files = retrieve_files_by_proj_folders(
        post.project_roots.iter().map(|x| PathBuf::from(x.path())).collect()
    ).await;
    match *global_context.read().await.vec_db.lock().await {
        Some(ref mut db) => db.add_or_update_files(files, true).await,
        None => {}
    };

=======
    let post = serde_json::from_slice::<LspLikeInit>(&body_bytes).map_err(|e| {
        ScratchError::new(StatusCode::BAD_REQUEST, format!("JSON problem: {}", e))
    })?;
    let folders: Vec<PathBuf> = post.project_roots.iter().map(|x| PathBuf::from(x.path())).collect();
    *global_context.write().await.documents_state.workspace_folders.lock().unwrap() = folders;
    let files_count = files_in_workspace::on_workspaces_init(global_context).await;
>>>>>>> 44f4e0c2
    Ok(Response::builder()
        .status(StatusCode::OK)
        .body(Body::from(json!({"success": 1, "files_found": files_count}).to_string()))
        .unwrap())
}

pub async fn handle_v1_lsp_did_change(
    Extension(global_context): Extension<SharedGlobalContext>,
    body_bytes: hyper::body::Bytes,
) -> Result<Response<Body>, ScratchError> {
    let post = serde_json::from_slice::<LspLikeDidChange>(&body_bytes).map_err(|e| {
        ScratchError::new(StatusCode::BAD_REQUEST, format!("JSON problem: {}", e))
    })?;
    files_in_workspace::on_did_change(
        global_context.clone(),
        &post.uri,
        &post.text,
    ).await;
    Ok(Response::builder()
        .status(StatusCode::OK)
        .body(Body::from(json!({"success": 1}).to_string()))
        .unwrap())
}<|MERGE_RESOLUTION|>--- conflicted
+++ resolved
@@ -1,8 +1,5 @@
 use std::path::PathBuf;
-<<<<<<< HEAD
-=======
 
->>>>>>> 44f4e0c2
 use axum::Extension;
 use axum::response::Result;
 use hyper::{Body, Response, StatusCode};
@@ -12,13 +9,7 @@
 
 use crate::custom_error::ScratchError;
 use crate::global_context::SharedGlobalContext;
-<<<<<<< HEAD
-use crate::receive_workspace_changes;
-use crate::vecdb::file_filter::retrieve_files_by_proj_folders;
-
-=======
 use crate::files_in_workspace;
->>>>>>> 44f4e0c2
 
 #[derive(Serialize, Deserialize, Clone)]
 struct LspLikeInit {
@@ -36,27 +27,12 @@
     Extension(global_context): Extension<SharedGlobalContext>,
     body_bytes: hyper::body::Bytes,
 ) -> Result<Response<Body>, ScratchError> {
-<<<<<<< HEAD
-    let post = serde_json::from_slice::<PostInit>(&body_bytes).map_err(|e| {
-        ScratchError::new(StatusCode::BAD_REQUEST, format!("JSON problem: {}", e))
-    })?;
-
-    let files = retrieve_files_by_proj_folders(
-        post.project_roots.iter().map(|x| PathBuf::from(x.path())).collect()
-    ).await;
-    match *global_context.read().await.vec_db.lock().await {
-        Some(ref mut db) => db.add_or_update_files(files, true).await,
-        None => {}
-    };
-
-=======
     let post = serde_json::from_slice::<LspLikeInit>(&body_bytes).map_err(|e| {
         ScratchError::new(StatusCode::BAD_REQUEST, format!("JSON problem: {}", e))
     })?;
     let folders: Vec<PathBuf> = post.project_roots.iter().map(|x| PathBuf::from(x.path())).collect();
     *global_context.write().await.documents_state.workspace_folders.lock().unwrap() = folders;
     let files_count = files_in_workspace::on_workspaces_init(global_context).await;
->>>>>>> 44f4e0c2
     Ok(Response::builder()
         .status(StatusCode::OK)
         .body(Body::from(json!({"success": 1, "files_found": files_count}).to_string()))
