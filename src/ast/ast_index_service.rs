--- conflicted
+++ resolved
@@ -131,11 +131,7 @@
     ast_immediate_q: Arc<AMutex<VecDeque<Arc<AstEvent>>>>,
     ast_index: Arc<AMutex<AstIndex>>,
     ast_hold_off_indexes_rebuild_notify: Arc<Notify>,
-<<<<<<< HEAD
-    ast_max_files: usize,
-=======
     _ast_max_files: usize,
->>>>>>> 9732c2d3
     status: Arc<AMutex<AstIndexStatus>>,
 ) {
     let mut reported_stats = true;
