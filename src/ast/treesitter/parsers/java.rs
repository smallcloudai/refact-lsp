use std::collections::{HashMap, VecDeque};
use std::path::PathBuf;
use std::string::ToString;
use std::sync::Arc;
use itertools::Itertools;

#[cfg(test)]
use itertools::Itertools;

use parking_lot::RwLock;
use similar::DiffableStr;
use tree_sitter::{Node, Parser, Range};
use tree_sitter_java::language;
use uuid::Uuid;

use crate::ast::treesitter::ast_instance_structs::{AstSymbolFields, AstSymbolInstanceArc, ClassFieldDeclaration, CommentDefinition, FunctionArg, FunctionCall, FunctionDeclaration, ImportDeclaration, ImportType, StructDeclaration, TypeDef, VariableDefinition, VariableUsage};
use crate::ast::treesitter::language_id::LanguageId;
use crate::ast::treesitter::parsers::{AstLanguageParser, internal_error, ParserError};
use crate::ast::treesitter::parsers::utils::{CandidateInfo, get_guid};

pub(crate) struct JavaParser {
    pub parser: Parser,
}

static JAVA_KEYWORDS: [&str; 50] = [
    "abstract", "assert", "boolean", "break", "byte", "case", "catch", "char", "class", "const",
    "continue", "default", "do", "double", "else", "enum", "extends", "final", "finally", "float",
    "for", "if", "goto", "implements", "import", "instanceof", "int", "interface", "long", "native",
    "new", "package", "private", "protected", "public", "return", "short", "static", "strictfp", "super",
    "switch", "synchronized", "this", "throw", "throws", "transient", "try", "void", "volatile", "while"
];

static SYSTEM_MODULES: [&str; 2] = [
    "java", "jdk",
];

pub fn parse_type(parent: &Node, code: &str) -> Option<TypeDef> {
    let kind = parent.kind();
    let text = code.slice(parent.byte_range()).to_string();
    match kind {
        "type_parameters" | "type_list" => {
            let child = parent.child(0).unwrap();
            return parse_type(&child, code);
        }
        "type_identifier" | "identifier" => {
            return Some(TypeDef {
                name: Some(text),
                inference_info: None,
                is_pod: false,
                namespace: "".to_string(),
                guid: None,
                nested_types: vec![],
            });
        }
        "void_type" | "integral_type" | "floating_point_type" | "boolean_type" => {
            return Some(TypeDef {
                name: None,
                inference_info: Some(text),
                is_pod: true,
                namespace: "".to_string(),
                guid: None,
                nested_types: vec![],
            });
        }
        "generic_type" => {
            let mut decl = TypeDef {
                name: None,
                inference_info: None,
                is_pod: false,
                namespace: "".to_string(),
                guid: None,
                nested_types: vec![],
            };
            for i in 0..parent.child_count() {
                let child = parent.child(i).unwrap();
                match child.kind() {
                    "type_identifier" => {
                        decl.name = Some(code.slice(child.byte_range()).to_string());
                    }
                    "type_arguments" => {
                        for i in 0..child.child_count() {
                            let child = child.child(i).unwrap();
                            if let Some(t) = parse_type(&child, code) {
                                decl.nested_types.push(t);
                            }
                        }
                    }
                    &_ => {}
                }
            }

            return Some(decl);
        }
        "array_type" => {
            let mut decl = TypeDef {
                name: Some("[]".to_string()),
                inference_info: None,
                is_pod: false,
                namespace: "".to_string(),
                guid: None,
                nested_types: vec![],
            };
            if let Some(dimensions) = parent.child_by_field_name("dimensions") {
                decl.name = Some(code.slice(dimensions.byte_range()).to_string());
            }

            if let Some(element) = parent.child_by_field_name("element") {
                if let Some(dtype) = parse_type(&element, code) {
                    decl.nested_types.push(dtype);
                }
            }
            return Some(decl);
        }
        "type_parameter" => {
            let mut def = TypeDef::default();
            for i in 0..parent.child_count() {
                let child = parent.child(i).unwrap();
                match child.kind() {
                    "type_identifier" => {
                        def.name = Some(code.slice(child.byte_range()).to_string());
                    }
                    "type_bound" => {
                        if let Some(dtype) = parse_type(&child, code) {
                            def.nested_types.push(dtype);
                        }
                    }
                    &_ => {}
                }
            }
        }
        "scoped_type_identifier" => {
            fn _parse(&parent: &Node, code: &str) -> String {
                let mut result = String::default();
                for i in 0..parent.child_count() {
                    let child = parent.child(i).unwrap();
                    match child.kind() {
                        "type_identifier" => {
                            if result.is_empty() {
                                result = code.slice(child.byte_range()).to_string();
                            } else {
                                result = result + "." + &*code.slice(child.byte_range()).to_string();
                            }
                        }
                        "scoped_type_identifier" => {
                            if result.is_empty() {
                                result = _parse(&child, code);
                            } else {
                                result = _parse(&child, code) + "." + &*result;
                            }
                        }
                        &_ => {}
                    }
                }
                result
            }
            let mut decl = TypeDef {
                name: None,
                inference_info: None,
                is_pod: false,
                namespace: "".to_string(),
                guid: None,
                nested_types: vec![],
            };

            for i in 0..parent.child_count() {
                let child = parent.child(i).unwrap();
                match child.kind() {
                    "type_identifier" => {
                        decl.name = Some(code.slice(child.byte_range()).to_string());
                    }
                    "scoped_type_identifier" => {
                        decl.namespace = _parse(&child, code);
                    }
                    &_ => {}
                }
            }
            return Some(decl);
        }
        &_ => {}
    }
    None
}

fn parse_function_arg(parent: &Node, code: &str) -> FunctionArg {
    let mut arg = FunctionArg::default();
    if let Some(name) = parent.child_by_field_name("name") {
        arg.name = code.slice(name.byte_range()).to_string();
    }
    if let Some(dimensions) = parent.child_by_field_name("dimensions") {
        arg.type_ = Some(TypeDef {
            name: Some(code.slice(dimensions.byte_range()).to_string()),
            inference_info: None,
            is_pod: false,
            namespace: "".to_string(),
            guid: None,
            nested_types: vec![],
        })
    }

    if let Some(type_node) = parent.child_by_field_name("type") {
        if let Some(dtype) = parse_type(&type_node, code) {
            if let Some(arg_dtype) = &mut arg.type_ {
                arg_dtype.nested_types.push(dtype);
            } else {
                arg.type_ = Some(dtype);
            }
        }
    }

    arg
}


impl JavaParser {
    pub fn new() -> Result<JavaParser, ParserError> {
        let mut parser = Parser::new();
        parser
            .set_language(&language())
            .map_err(internal_error)?;
        Ok(JavaParser { parser })
    }

    pub fn parse_struct_declaration<'a>(
        &mut self,
        info: &CandidateInfo<'a>,
        code: &str,
<<<<<<< HEAD
        candidates: &mut VecDeque<CandidateInfo<'a>>)
        -> Vec<AstSymbolInstanceArc> {
=======
        candidates: &mut VecDeque<CandidateInfo<'a>>,
    ) -> Vec<AstSymbolInstanceArc> {
>>>>>>> 76fe7e91
        let mut symbols: Vec<AstSymbolInstanceArc> = Default::default();
        let mut decl = StructDeclaration::default();

        decl.ast_fields.language = info.ast_fields.language;
        decl.ast_fields.full_range = info.node.range();
        decl.ast_fields.declaration_range = info.node.range();
        decl.ast_fields.definition_range = info.node.range();
        decl.ast_fields.file_path = info.ast_fields.file_path.clone();
        decl.ast_fields.parent_guid = Some(info.parent_guid.clone());
        decl.ast_fields.guid = get_guid();
        decl.ast_fields.is_error = info.ast_fields.is_error;
<<<<<<< HEAD

        symbols.extend(self.find_error_usages(&info.node, code, &info.ast_fields.file_path, &decl.ast_fields.guid));

=======

        symbols.extend(self.find_error_usages(&info.node, code, &info.ast_fields.file_path, &decl.ast_fields.guid));

>>>>>>> 76fe7e91
        if let Some(name_node) = info.node.child_by_field_name("name") {
            decl.ast_fields.name = code.slice(name_node.byte_range()).to_string();
        }

        if let Some(node) = info.node.child_by_field_name("superclass") {
            symbols.extend(self.find_error_usages(&node, code, &info.ast_fields.file_path, &decl.ast_fields.guid));
            for i in 0..node.child_count() {
                let child = node.child(i).unwrap();
                if let Some(dtype) = parse_type(&child, code) {
                    decl.inherited_types.push(dtype);
                }
            }
        }
        if let Some(node) = info.node.child_by_field_name("interfaces") {
            symbols.extend(self.find_error_usages(&node, code, &info.ast_fields.file_path, &decl.ast_fields.guid));
            for i in 0..node.child_count() {
                let child = node.child(i).unwrap();
                symbols.extend(self.find_error_usages(&child, code, &info.ast_fields.file_path, &decl.ast_fields.guid));
                match child.kind() {
                    "type_list" => {
                        for i in 0..child.child_count() {
                            let child = child.child(i).unwrap();
                            if let Some(dtype) = parse_type(&child, code) {
                                decl.inherited_types.push(dtype);
                            }
                        }
                    }
                    &_ => {}
                }
            }
        }
        if let Some(_) = info.node.child_by_field_name("type_parameters") {}


        if let Some(body) = info.node.child_by_field_name("body") {
<<<<<<< HEAD
            decl.ast_fields.declaration_range = body.range();
            decl.ast_fields.definition_range = Range {
=======
            decl.ast_fields.definition_range = body.range();
            decl.ast_fields.declaration_range = Range {
>>>>>>> 76fe7e91
                start_byte: decl.ast_fields.full_range.start_byte,
                end_byte: decl.ast_fields.definition_range.start_byte,
                start_point: decl.ast_fields.full_range.start_point,
                end_point: decl.ast_fields.definition_range.start_point,
            };
            candidates.push_back(CandidateInfo {
                ast_fields: decl.ast_fields.clone(),
                node: body,
                parent_guid: decl.ast_fields.guid.clone(),
            })
        }
<<<<<<< HEAD
        
=======

>>>>>>> 76fe7e91
        symbols.push(Arc::new(RwLock::new(Box::new(decl))));
        symbols
    }

    fn parse_variable_definition<'a>(&mut self, info: &CandidateInfo<'a>, code: &str, candidates: &mut VecDeque<CandidateInfo<'a>>) -> Vec<AstSymbolInstanceArc> {
        let mut symbols: Vec<AstSymbolInstanceArc> = vec![];
        let mut type_ = TypeDef::default();
        if let Some(type_node) = info.node.child_by_field_name("type") {
            symbols.extend(self.find_error_usages(&type_node, code,  &info.ast_fields.file_path, &info.parent_guid));
            if let Some(dtype) = parse_type(&type_node, code) {
                type_ = dtype;
            }
        }

        symbols.extend(self.find_error_usages(&info.node, code, &info.ast_fields.file_path, &info.parent_guid));

        for i in 0..info.node.child_count() {
            let child = info.node.child(i).unwrap();
            symbols.extend(self.find_error_usages(&child, code, &info.ast_fields.file_path, &info.parent_guid));
            match child.kind() {
                "variable_declarator" => {
                    let local_dtype = type_.clone();
                    let mut decl = VariableDefinition::default();
                    decl.ast_fields.language = info.ast_fields.language;
                    decl.ast_fields.full_range = info.node.range();
                    decl.ast_fields.file_path = info.ast_fields.file_path.clone();
                    decl.ast_fields.parent_guid = Some(info.parent_guid.clone());
                    decl.ast_fields.guid = get_guid();
                    decl.ast_fields.is_error = info.ast_fields.is_error;
                    decl.type_ = type_.clone();

                    if let Some(name) = child.child_by_field_name("name") {
                        decl.ast_fields.name = code.slice(name.byte_range()).to_string();
                    }
                    if let Some(value) = child.child_by_field_name("value") {
                        symbols.extend(self.find_error_usages(&value, code, &info.ast_fields.file_path, &info.parent_guid));
                        decl.type_.inference_info = Some(code.slice(value.byte_range()).to_string());
                        candidates.push_back(CandidateInfo {
                            ast_fields: decl.ast_fields.clone(),
                            node: value,
                            parent_guid: info.parent_guid.clone(),
                        });
                    }
                    if let Some(dimensions) = child.child_by_field_name("dimensions") {
                        symbols.extend(self.find_error_usages(&dimensions, code, &info.ast_fields.file_path, &info.parent_guid));
                        decl.type_ = TypeDef {
                            name: Some(code.slice(dimensions.byte_range()).to_string()),
                            inference_info: None,
                            is_pod: false,
                            namespace: "".to_string(),
                            guid: None,
                            nested_types: vec![local_dtype],
                        };
                    } else {
                        decl.type_ = local_dtype;
                    }
                    symbols.push(Arc::new(RwLock::new(Box::new(decl))));
                }
                &_ => {}
            }
        }

        symbols
    }

    fn parse_field_declaration<'a>(&mut self, info: &CandidateInfo<'a>, code: &str, candidates: &mut VecDeque<CandidateInfo<'a>>) -> Vec<AstSymbolInstanceArc> {
        let mut symbols: Vec<AstSymbolInstanceArc> = vec![];
        let mut dtype = TypeDef::default();
        if let Some(type_node) = info.node.child_by_field_name("type") {
            symbols.extend(self.find_error_usages(&type_node, code, &info.ast_fields.file_path, &info.parent_guid));
            if let Some(type_) = parse_type(&type_node, code) {
                dtype = type_;
            }
        }

        symbols.extend(self.find_error_usages(&info.node, code, &info.ast_fields.file_path, &info.parent_guid));

        for i in 0..info.node.child_count() {
            let child = info.node.child(i).unwrap();
            match child.kind() {
                "variable_declarator" => {
                    let local_dtype = dtype.clone();

                    let mut decl = ClassFieldDeclaration::default();
                    decl.ast_fields.language = info.ast_fields.language;
                    decl.ast_fields.full_range = info.node.range();
<<<<<<< HEAD
=======
                    decl.ast_fields.declaration_range = info.node.range();
>>>>>>> 76fe7e91
                    decl.ast_fields.file_path = info.ast_fields.file_path.clone();
                    decl.ast_fields.parent_guid = Some(info.parent_guid.clone());
                    decl.ast_fields.guid = get_guid();
                    decl.ast_fields.is_error = info.ast_fields.is_error;
                    if let Some(name) = child.child_by_field_name("name") {
                        decl.ast_fields.name = code.slice(name.byte_range()).to_string();
                    }
                    if let Some(value) = child.child_by_field_name("value") {
                        symbols.extend(self.find_error_usages(&value, code, &info.ast_fields.file_path, &info.parent_guid));
                        decl.type_.inference_info = Some(code.slice(value.byte_range()).to_string());
                        candidates.push_back(CandidateInfo {
                            ast_fields: info.ast_fields.clone(),
                            node: value,
                            parent_guid: info.parent_guid.clone(),
                        });
                    }
                    if let Some(dimensions) = child.child_by_field_name("dimensions") {
                        symbols.extend(self.find_error_usages(&dimensions, code, &info.ast_fields.file_path, &info.parent_guid));
                        decl.type_ = TypeDef {
                            name: Some(code.slice(dimensions.byte_range()).to_string()),
                            inference_info: None,
                            is_pod: false,
                            namespace: "".to_string(),
                            guid: None,
                            nested_types: vec![local_dtype],
                        };
                    } else {
                        decl.type_ = local_dtype;
                    }
                    symbols.push(Arc::new(RwLock::new(Box::new(decl))));
                }
                _ => {}
            }
        }
        symbols
    }

    fn parse_enum_field_declaration<'a>(&mut self, info: &CandidateInfo<'a>, code: &str, candidates: &mut VecDeque<CandidateInfo<'a>>) -> Vec<AstSymbolInstanceArc> {
        let mut symbols: Vec<AstSymbolInstanceArc> = vec![];
        let mut decl = ClassFieldDeclaration::default();
        decl.ast_fields.language = info.ast_fields.language;
        decl.ast_fields.full_range = info.node.range();
<<<<<<< HEAD
=======
        decl.ast_fields.declaration_range = info.node.range();
>>>>>>> 76fe7e91
        decl.ast_fields.file_path = info.ast_fields.file_path.clone();
        decl.ast_fields.parent_guid = Some(info.parent_guid.clone());
        decl.ast_fields.guid = get_guid();
        decl.ast_fields.is_error = info.ast_fields.is_error;
        symbols.extend(self.find_error_usages(&info.node, code, &info.ast_fields.file_path, &info.parent_guid));
<<<<<<< HEAD
        
=======

>>>>>>> 76fe7e91
        if let Some(name) = info.node.child_by_field_name("name") {
            decl.ast_fields.name = code.slice(name.byte_range()).to_string();
        }
        if let Some(arguments) = info.node.child_by_field_name("arguments") {
            symbols.extend(self.find_error_usages(&arguments, code, &info.ast_fields.file_path, &info.parent_guid));
            decl.type_.inference_info = Some(code.slice(arguments.byte_range()).to_string());
            for i in 0..arguments.child_count() {
                let child = arguments.child(i).unwrap();
                if let Some(dtype) = parse_type(&child, code) {
                    decl.type_.nested_types.push(dtype);
                }
                candidates.push_back(CandidateInfo {
                    ast_fields: info.ast_fields.clone(),
                    node: child,
                    parent_guid: info.parent_guid.clone(),
                });
            }
        }
        symbols.push(Arc::new(RwLock::new(Box::new(decl))));
        symbols
    }

    fn parse_usages_<'a>(&mut self, info: &CandidateInfo<'a>, code: &str, candidates: &mut VecDeque<CandidateInfo<'a>>) -> Vec<AstSymbolInstanceArc> {
        let mut symbols: Vec<AstSymbolInstanceArc> = vec![];
        let kind = info.node.kind();
        #[cfg(test)]
        #[allow(unused)]
            let text = code.slice(info.node.byte_range());
        match kind {
<<<<<<< HEAD
            "class_declaration" | "interface_declaration" | "enum_declaration" => {
=======
            "class_declaration" | "interface_declaration" | "enum_declaration" | "annotation_type_declaration" => {
>>>>>>> 76fe7e91
                symbols.extend(self.parse_struct_declaration(info, code, candidates));
            }
            "local_variable_declaration" => {
                symbols.extend(self.parse_variable_definition(info, code, candidates));
            }
<<<<<<< HEAD
            "method_declaration" => {
=======
            "method_declaration" | "annotation_type_element_declaration" | "constructor_declaration" => {
>>>>>>> 76fe7e91
                symbols.extend(self.parse_function_declaration(info, code, candidates));
            }
            "method_invocation" | "object_creation_expression" => {
                symbols.extend(self.parse_call_expression(info, code, candidates));
            }
<<<<<<< HEAD
            "field_declaration" => {
=======
            "field_declaration" | "constant_declaration" => {
>>>>>>> 76fe7e91
                symbols.extend(self.parse_field_declaration(info, code, candidates));
            }
            "enum_constant" => {
                symbols.extend(self.parse_enum_field_declaration(info, code, candidates));
            }
            "identifier" => {
                let mut usage = VariableUsage::default();
                usage.ast_fields.name = code.slice(info.node.byte_range()).to_string();
                usage.ast_fields.language = info.ast_fields.language;
                usage.ast_fields.full_range = info.node.range();
                usage.ast_fields.file_path = info.ast_fields.file_path.clone();
                usage.ast_fields.parent_guid = Some(info.parent_guid.clone());
                usage.ast_fields.guid = get_guid();
                usage.ast_fields.is_error = info.ast_fields.is_error;
                if let Some(caller_guid) = info.ast_fields.caller_guid.clone() {
                    usage.ast_fields.guid = caller_guid;
                }
                symbols.push(Arc::new(RwLock::new(Box::new(usage))));
            }
            "field_access" => {
                let object = info.node.child_by_field_name("object").unwrap();
                let field = info.node.child_by_field_name("field").unwrap();
                let mut usage = VariableUsage::default();
                usage.ast_fields.name = code.slice(field.byte_range()).to_string();
                usage.ast_fields.language = info.ast_fields.language;
                usage.ast_fields.full_range = info.node.range();
                usage.ast_fields.file_path = info.ast_fields.file_path.clone();
                usage.ast_fields.guid = get_guid();
                usage.ast_fields.parent_guid = Some(info.parent_guid.clone());
                usage.ast_fields.caller_guid = Some(get_guid());
                if let Some(caller_guid) = info.ast_fields.caller_guid.clone() {
                    usage.ast_fields.guid = caller_guid;
                }
                candidates.push_back(CandidateInfo {
                    ast_fields: usage.ast_fields.clone(),
                    node: object,
                    parent_guid: info.parent_guid.clone(),
                });
                symbols.push(Arc::new(RwLock::new(Box::new(usage))));
            }
            "block_comment" | "line_comment" => {
                let mut def = CommentDefinition::default();
                def.ast_fields.language = info.ast_fields.language;
                def.ast_fields.full_range = info.node.range();
                def.ast_fields.file_path = info.ast_fields.file_path.clone();
                def.ast_fields.parent_guid = Some(info.parent_guid.clone());
                def.ast_fields.guid = get_guid();
                def.ast_fields.is_error = info.ast_fields.is_error;
                symbols.push(Arc::new(RwLock::new(Box::new(def))));
            }
            "import_declaration" => {
                let mut def = ImportDeclaration::default();
                def.ast_fields.language = info.ast_fields.language;
                def.ast_fields.full_range = info.node.range();
                def.ast_fields.file_path = info.ast_fields.file_path.clone();
                for i in 0..info.node.child_count() {
                    let child = info.node.child(i).unwrap();
                    if ["scoped_identifier", "identifier"].contains(&child.kind()) {
                        let path = code.slice(child.byte_range()).to_string();
                        def.path_components = path.split(".").map(|x| x.to_string()).collect();
                        if let Some(first) = def.path_components.first() {
                            if SYSTEM_MODULES.contains(&first.as_str()) {
                                def.import_type = ImportType::System;
                            }
                        }
                    }
                }
                def.ast_fields.full_range = info.node.range();
                def.ast_fields.parent_guid = Some(info.parent_guid.clone());
                def.ast_fields.guid = get_guid();
                symbols.push(Arc::new(RwLock::new(Box::new(def))));
            }
            "ERROR" => {
                let mut ast = info.ast_fields.clone();
                ast.is_error = true;

                for i in 0..info.node.child_count() {
                    let child = info.node.child(i).unwrap();
                    candidates.push_back(CandidateInfo {
                        ast_fields: ast.clone(),
                        node: child,
                        parent_guid: info.parent_guid.clone(),
                    });
                }
            }
            "package_declaration" => {}
            _ => {
                for i in 0..info.node.child_count() {
                    let child = info.node.child(i).unwrap();
                    candidates.push_back(CandidateInfo {
                        ast_fields: info.ast_fields.clone(),
                        node: child,
                        parent_guid: info.parent_guid.clone(),
                    })
                }
            }
        }
        symbols
    }

    fn find_error_usages(&mut self, parent: &Node, code: &str, path: &PathBuf, parent_guid: &Uuid) -> Vec<AstSymbolInstanceArc> {
        let mut symbols: Vec<AstSymbolInstanceArc> = Default::default();
        for i in 0..parent.child_count() {
            let child = parent.child(i).unwrap();
            if child.kind() == "ERROR" {
                symbols.extend(self.parse_error_usages(&child, code, path, parent_guid));
            }
        }
        symbols
    }

    fn parse_error_usages(&mut self, parent: &Node, code: &str, path: &PathBuf, parent_guid: &Uuid) -> Vec<AstSymbolInstanceArc> {
        let mut symbols: Vec<AstSymbolInstanceArc> = Default::default();
        match parent.kind() {
            "identifier" => {
                let name = code.slice(parent.byte_range()).to_string();
                if JAVA_KEYWORDS.contains(&name.as_str()) {
                    return symbols;
                }

                let mut usage = VariableUsage::default();
                usage.ast_fields.name = name;
                usage.ast_fields.language = LanguageId::Java;
                usage.ast_fields.full_range = parent.range();
                usage.ast_fields.file_path = path.clone();
                usage.ast_fields.parent_guid = Some(parent_guid.clone());
                usage.ast_fields.guid = get_guid();
                usage.ast_fields.is_error = true;
                symbols.push(Arc::new(RwLock::new(Box::new(usage))));
            }
            "field_access" => {
                let object = parent.child_by_field_name("object").unwrap();
                let usages = self.parse_error_usages(&object, code, path, parent_guid);
                let field = parent.child_by_field_name("field").unwrap();
                let mut usage = VariableUsage::default();
                usage.ast_fields.name = code.slice(field.byte_range()).to_string();
                usage.ast_fields.language = LanguageId::Java;
                usage.ast_fields.full_range = parent.range();
                usage.ast_fields.file_path = path.clone();
                usage.ast_fields.guid = get_guid();
                usage.ast_fields.parent_guid = Some(parent_guid.clone());
                if let Some(last) = usages.last() {
                    usage.ast_fields.caller_guid = last.read().fields().parent_guid.clone();
                }
                symbols.extend(usages);
                if !JAVA_KEYWORDS.contains(&usage.ast_fields.name.as_str()) {
                    symbols.push(Arc::new(RwLock::new(Box::new(usage))));
                }
            }
            &_ => {
                for i in 0..parent.child_count() {
                    let child = parent.child(i).unwrap();
                    symbols.extend(self.parse_error_usages(&child, code, path, parent_guid));
                }
            }
        }

        symbols
    }

    pub fn parse_function_declaration<'a>(&mut self, info: &CandidateInfo<'a>, code: &str, candidates: &mut VecDeque<CandidateInfo<'a>>) -> Vec<AstSymbolInstanceArc> {
        let mut symbols: Vec<AstSymbolInstanceArc> = Default::default();
        let mut decl = FunctionDeclaration::default();
        decl.ast_fields.language = info.ast_fields.language;
        decl.ast_fields.full_range = info.node.range();
        decl.ast_fields.declaration_range = info.node.range();
        decl.ast_fields.definition_range = info.node.range();
        decl.ast_fields.file_path = info.ast_fields.file_path.clone();
        decl.ast_fields.parent_guid = Some(info.parent_guid.clone());
        decl.ast_fields.is_error = info.ast_fields.is_error;
        decl.ast_fields.guid = get_guid();

        symbols.extend(self.find_error_usages(&info.node, code, &info.ast_fields.file_path, &decl.ast_fields.guid));

        if let Some(name_node) = info.node.child_by_field_name("name") {
            decl.ast_fields.name = code.slice(name_node.byte_range()).to_string();
        }

        if let Some(parameters_node) = info.node.child_by_field_name("parameters") {
            symbols.extend(self.find_error_usages(&parameters_node, code, &info.ast_fields.file_path, &decl.ast_fields.guid));
            decl.ast_fields.declaration_range = Range {
                start_byte: decl.ast_fields.full_range.start_byte,
                end_byte: parameters_node.end_byte(),
                start_point: decl.ast_fields.full_range.start_point,
                end_point: parameters_node.end_position(),
            };

            let params_len = parameters_node.child_count();
            let mut function_args = vec![];
            for idx in 0..params_len {
                let child = parameters_node.child(idx).unwrap();
                symbols.extend(self.find_error_usages(&child, code, &info.ast_fields.file_path, &decl.ast_fields.guid));
                function_args.push(parse_function_arg(&child, code));
            }
            decl.args = function_args;
        }
        if let Some(return_type) = info.node.child_by_field_name("type") {
            decl.return_type = parse_type(&return_type, code);
            symbols.extend(self.find_error_usages(&return_type, code, &info.ast_fields.file_path, &decl.ast_fields.guid));
        }

        if let Some(body_node) = info.node.child_by_field_name("body") {
            decl.ast_fields.definition_range = body_node.range();
            decl.ast_fields.declaration_range = Range {
                start_byte: decl.ast_fields.full_range.start_byte,
                end_byte: decl.ast_fields.definition_range.start_byte,
                start_point: decl.ast_fields.full_range.start_point,
                end_point: decl.ast_fields.definition_range.start_point,
            };
            candidates.push_back(CandidateInfo {
                ast_fields: decl.ast_fields.clone(),
                node: body_node,
                parent_guid: decl.ast_fields.guid.clone(),
            });
<<<<<<< HEAD
        }
        
=======
        } else {
            decl.ast_fields.declaration_range = decl.ast_fields.full_range;
        }

>>>>>>> 76fe7e91
        symbols.push(Arc::new(RwLock::new(Box::new(decl))));
        symbols
    }

    pub fn parse_call_expression<'a>(&mut self, info: &CandidateInfo<'a>, code: &str, candidates: &mut VecDeque<CandidateInfo<'a>>) -> Vec<AstSymbolInstanceArc> {
        let mut symbols: Vec<AstSymbolInstanceArc> = Default::default();
        let mut decl = FunctionCall::default();
        decl.ast_fields.language = info.ast_fields.language;
        decl.ast_fields.full_range = info.node.range();
        decl.ast_fields.file_path = info.ast_fields.file_path.clone();
        decl.ast_fields.parent_guid = Some(info.parent_guid.clone());
        decl.ast_fields.guid = get_guid();
        decl.ast_fields.is_error = info.ast_fields.is_error;
        if let Some(caller_guid) = info.ast_fields.caller_guid.clone() {
            decl.ast_fields.guid = caller_guid;
        }
        decl.ast_fields.caller_guid = Some(get_guid());

        symbols.extend(self.find_error_usages(&info.node, code, &info.ast_fields.file_path, &info.parent_guid));

        if let Some(name) = info.node.child_by_field_name("name") {
            decl.ast_fields.name = code.slice(name.byte_range()).to_string();
        }
        if let Some(type_) = info.node.child_by_field_name("type") {
            symbols.extend(self.find_error_usages(&type_, code, &info.ast_fields.file_path, &info.parent_guid));
<<<<<<< HEAD
            if let Some(dtype) =  parse_type(&type_, code) { 
=======
            if let Some(dtype) =  parse_type(&type_, code) {
>>>>>>> 76fe7e91
                if let Some(name) = dtype.name {
                    decl.ast_fields.name = name;
                } else {
                    decl.ast_fields.name = code.slice(type_.byte_range()).to_string();
                }
            } else {
                decl.ast_fields.name = code.slice(type_.byte_range()).to_string();
            }
        }
        if let Some(arguments) = info.node.child_by_field_name("arguments") {
            symbols.extend(self.find_error_usages(&arguments, code, &info.ast_fields.file_path,
                                                  &info.parent_guid));
            let mut new_ast_fields = info.ast_fields.clone();
            new_ast_fields.caller_guid = None;
            for i in 0..arguments.child_count() {
                let child = arguments.child(i).unwrap();
                candidates.push_back(CandidateInfo {
                    ast_fields: new_ast_fields.clone(),
                    node: child,
                    parent_guid: info.parent_guid.clone(),
                });
            }
        }
        if let Some(object) = info.node.child_by_field_name("object") {
            candidates.push_back(CandidateInfo {
                ast_fields: decl.ast_fields.clone(),
                node: object,
                parent_guid: info.parent_guid.clone(),
            });
<<<<<<< HEAD
        }
        
        symbols.push(Arc::new(RwLock::new(Box::new(decl))));
        symbols
    }

    fn parse_(&mut self, parent: &Node, code: &str, path: &PathBuf) -> Vec<AstSymbolInstanceArc> {
        let mut symbols: Vec<AstSymbolInstanceArc> = Default::default();
        let mut ast_fields = AstSymbolFields::default();
        ast_fields.file_path = path.clone();
        ast_fields.is_error = false;
        ast_fields.language = LanguageId::Java;

        let mut candidates = VecDeque::from(vec![CandidateInfo {
            ast_fields,
            node: parent.clone(),
            parent_guid: get_guid(),
        }]);
        while let Some(candidate) = candidates.pop_front() {
            let symbols_l = self.parse_usages_(&candidate, code, &mut candidates);
            symbols.extend(symbols_l);
        }
        let guid_to_symbol_map = symbols.iter()
            .map(|s| (s.clone().read().guid().clone(), s.clone())).collect::<HashMap<_, _>>();
        for symbol in symbols.iter_mut() {
            let guid = symbol.read().guid().clone();
            if let Some(parent_guid) = symbol.read().parent_guid() {
                if let Some(parent) = guid_to_symbol_map.get(parent_guid) {
                    parent.write().fields_mut().childs_guid.push(guid);
                }
            }
        }

        #[cfg(test)]
        for symbol in symbols.iter_mut() {
            let mut sym = symbol.write();
            sym.fields_mut().childs_guid = sym.fields_mut().childs_guid.iter()
                .sorted_by_key(|x| {
                    guid_to_symbol_map.get(*x).unwrap().read().full_range().start_byte
                }).map(|x| x.clone()).collect();
        }

=======
        }

        symbols.push(Arc::new(RwLock::new(Box::new(decl))));
>>>>>>> 76fe7e91
        symbols
    }

    fn parse_(&mut self, parent: &Node, code: &str, path: &PathBuf) -> Vec<AstSymbolInstanceArc> {
        let mut symbols: Vec<AstSymbolInstanceArc> = Default::default();
        let mut ast_fields = AstSymbolFields::default();
        ast_fields.file_path = path.clone();
        ast_fields.is_error = false;
        ast_fields.language = LanguageId::Java;

        let mut candidates = VecDeque::from(vec![CandidateInfo {
            ast_fields,
            node: parent.clone(),
            parent_guid: get_guid(),
        }]);
        while let Some(candidate) = candidates.pop_front() {
            let symbols_l = self.parse_usages_(&candidate, code, &mut candidates);
            symbols.extend(symbols_l);
        }
        let guid_to_symbol_map = symbols.iter()
            .map(|s| (s.clone().read().guid().clone(), s.clone())).collect::<HashMap<_, _>>();
        for symbol in symbols.iter_mut() {
            let guid = symbol.read().guid().clone();
            if let Some(parent_guid) = symbol.read().parent_guid() {
                if let Some(parent) = guid_to_symbol_map.get(parent_guid) {
                    parent.write().fields_mut().childs_guid.push(guid);
                }
            }
        }

        #[cfg(test)]
        for symbol in symbols.iter_mut() {
            let mut sym = symbol.write();
            sym.fields_mut().childs_guid = sym.fields_mut().childs_guid.iter()
                .sorted_by_key(|x| {
                    guid_to_symbol_map.get(*x).unwrap().read().full_range().start_byte
                }).map(|x| x.clone()).collect();
        }

        symbols
    }
}

impl AstLanguageParser for JavaParser {
    fn parse(&mut self, code: &str, path: &PathBuf) -> Vec<AstSymbolInstanceArc> {
        let tree = self.parser.parse(code, None).unwrap();
        let symbols = self.parse_(&tree.root_node(), code, path);
        symbols
    }
}<|MERGE_RESOLUTION|>--- conflicted
+++ resolved
@@ -2,7 +2,6 @@
 use std::path::PathBuf;
 use std::string::ToString;
 use std::sync::Arc;
-use itertools::Itertools;
 
 #[cfg(test)]
 use itertools::Itertools;
@@ -224,13 +223,8 @@
         &mut self,
         info: &CandidateInfo<'a>,
         code: &str,
-<<<<<<< HEAD
-        candidates: &mut VecDeque<CandidateInfo<'a>>)
-        -> Vec<AstSymbolInstanceArc> {
-=======
         candidates: &mut VecDeque<CandidateInfo<'a>>,
     ) -> Vec<AstSymbolInstanceArc> {
->>>>>>> 76fe7e91
         let mut symbols: Vec<AstSymbolInstanceArc> = Default::default();
         let mut decl = StructDeclaration::default();
 
@@ -242,15 +236,9 @@
         decl.ast_fields.parent_guid = Some(info.parent_guid.clone());
         decl.ast_fields.guid = get_guid();
         decl.ast_fields.is_error = info.ast_fields.is_error;
-<<<<<<< HEAD
 
         symbols.extend(self.find_error_usages(&info.node, code, &info.ast_fields.file_path, &decl.ast_fields.guid));
 
-=======
-
-        symbols.extend(self.find_error_usages(&info.node, code, &info.ast_fields.file_path, &decl.ast_fields.guid));
-
->>>>>>> 76fe7e91
         if let Some(name_node) = info.node.child_by_field_name("name") {
             decl.ast_fields.name = code.slice(name_node.byte_range()).to_string();
         }
@@ -286,13 +274,8 @@
 
 
         if let Some(body) = info.node.child_by_field_name("body") {
-<<<<<<< HEAD
-            decl.ast_fields.declaration_range = body.range();
-            decl.ast_fields.definition_range = Range {
-=======
             decl.ast_fields.definition_range = body.range();
             decl.ast_fields.declaration_range = Range {
->>>>>>> 76fe7e91
                 start_byte: decl.ast_fields.full_range.start_byte,
                 end_byte: decl.ast_fields.definition_range.start_byte,
                 start_point: decl.ast_fields.full_range.start_point,
@@ -304,11 +287,7 @@
                 parent_guid: decl.ast_fields.guid.clone(),
             })
         }
-<<<<<<< HEAD
-        
-=======
-
->>>>>>> 76fe7e91
+
         symbols.push(Arc::new(RwLock::new(Box::new(decl))));
         symbols
     }
@@ -395,10 +374,7 @@
                     let mut decl = ClassFieldDeclaration::default();
                     decl.ast_fields.language = info.ast_fields.language;
                     decl.ast_fields.full_range = info.node.range();
-<<<<<<< HEAD
-=======
                     decl.ast_fields.declaration_range = info.node.range();
->>>>>>> 76fe7e91
                     decl.ast_fields.file_path = info.ast_fields.file_path.clone();
                     decl.ast_fields.parent_guid = Some(info.parent_guid.clone());
                     decl.ast_fields.guid = get_guid();
@@ -441,20 +417,13 @@
         let mut decl = ClassFieldDeclaration::default();
         decl.ast_fields.language = info.ast_fields.language;
         decl.ast_fields.full_range = info.node.range();
-<<<<<<< HEAD
-=======
         decl.ast_fields.declaration_range = info.node.range();
->>>>>>> 76fe7e91
         decl.ast_fields.file_path = info.ast_fields.file_path.clone();
         decl.ast_fields.parent_guid = Some(info.parent_guid.clone());
         decl.ast_fields.guid = get_guid();
         decl.ast_fields.is_error = info.ast_fields.is_error;
         symbols.extend(self.find_error_usages(&info.node, code, &info.ast_fields.file_path, &info.parent_guid));
-<<<<<<< HEAD
-        
-=======
-
->>>>>>> 76fe7e91
+
         if let Some(name) = info.node.child_by_field_name("name") {
             decl.ast_fields.name = code.slice(name.byte_range()).to_string();
         }
@@ -484,31 +453,19 @@
         #[allow(unused)]
             let text = code.slice(info.node.byte_range());
         match kind {
-<<<<<<< HEAD
-            "class_declaration" | "interface_declaration" | "enum_declaration" => {
-=======
             "class_declaration" | "interface_declaration" | "enum_declaration" | "annotation_type_declaration" => {
->>>>>>> 76fe7e91
                 symbols.extend(self.parse_struct_declaration(info, code, candidates));
             }
             "local_variable_declaration" => {
                 symbols.extend(self.parse_variable_definition(info, code, candidates));
             }
-<<<<<<< HEAD
-            "method_declaration" => {
-=======
             "method_declaration" | "annotation_type_element_declaration" | "constructor_declaration" => {
->>>>>>> 76fe7e91
                 symbols.extend(self.parse_function_declaration(info, code, candidates));
             }
             "method_invocation" | "object_creation_expression" => {
                 symbols.extend(self.parse_call_expression(info, code, candidates));
             }
-<<<<<<< HEAD
-            "field_declaration" => {
-=======
             "field_declaration" | "constant_declaration" => {
->>>>>>> 76fe7e91
                 symbols.extend(self.parse_field_declaration(info, code, candidates));
             }
             "enum_constant" => {
@@ -723,15 +680,10 @@
                 node: body_node,
                 parent_guid: decl.ast_fields.guid.clone(),
             });
-<<<<<<< HEAD
-        }
-        
-=======
         } else {
             decl.ast_fields.declaration_range = decl.ast_fields.full_range;
         }
 
->>>>>>> 76fe7e91
         symbols.push(Arc::new(RwLock::new(Box::new(decl))));
         symbols
     }
@@ -757,11 +709,7 @@
         }
         if let Some(type_) = info.node.child_by_field_name("type") {
             symbols.extend(self.find_error_usages(&type_, code, &info.ast_fields.file_path, &info.parent_guid));
-<<<<<<< HEAD
-            if let Some(dtype) =  parse_type(&type_, code) { 
-=======
             if let Some(dtype) =  parse_type(&type_, code) {
->>>>>>> 76fe7e91
                 if let Some(name) = dtype.name {
                     decl.ast_fields.name = name;
                 } else {
@@ -791,9 +739,8 @@
                 node: object,
                 parent_guid: info.parent_guid.clone(),
             });
-<<<<<<< HEAD
-        }
-        
+        }
+
         symbols.push(Arc::new(RwLock::new(Box::new(decl))));
         symbols
     }
@@ -834,50 +781,6 @@
                 }).map(|x| x.clone()).collect();
         }
 
-=======
-        }
-
-        symbols.push(Arc::new(RwLock::new(Box::new(decl))));
->>>>>>> 76fe7e91
-        symbols
-    }
-
-    fn parse_(&mut self, parent: &Node, code: &str, path: &PathBuf) -> Vec<AstSymbolInstanceArc> {
-        let mut symbols: Vec<AstSymbolInstanceArc> = Default::default();
-        let mut ast_fields = AstSymbolFields::default();
-        ast_fields.file_path = path.clone();
-        ast_fields.is_error = false;
-        ast_fields.language = LanguageId::Java;
-
-        let mut candidates = VecDeque::from(vec![CandidateInfo {
-            ast_fields,
-            node: parent.clone(),
-            parent_guid: get_guid(),
-        }]);
-        while let Some(candidate) = candidates.pop_front() {
-            let symbols_l = self.parse_usages_(&candidate, code, &mut candidates);
-            symbols.extend(symbols_l);
-        }
-        let guid_to_symbol_map = symbols.iter()
-            .map(|s| (s.clone().read().guid().clone(), s.clone())).collect::<HashMap<_, _>>();
-        for symbol in symbols.iter_mut() {
-            let guid = symbol.read().guid().clone();
-            if let Some(parent_guid) = symbol.read().parent_guid() {
-                if let Some(parent) = guid_to_symbol_map.get(parent_guid) {
-                    parent.write().fields_mut().childs_guid.push(guid);
-                }
-            }
-        }
-
-        #[cfg(test)]
-        for symbol in symbols.iter_mut() {
-            let mut sym = symbol.write();
-            sym.fields_mut().childs_guid = sym.fields_mut().childs_guid.iter()
-                .sorted_by_key(|x| {
-                    guid_to_symbol_map.get(*x).unwrap().read().full_range().start_byte
-                }).map(|x| x.clone()).collect();
-        }
-
         symbols
     }
 }
