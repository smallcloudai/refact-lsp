[
  {
    "ImportDeclaration": {
      "ast_fields": {
        "guid": "a333bc61-d04f-4c60-9ec0-e2166e984802",
        "name": "",
        "language": "Java",
        "file_path": "file:///main.java",
        "namespace": "",
        "parent_guid": "0c8a3de5-ac64-40f1-89b4-0fec16f86cb2",
        "childs_guid": [],
        "full_range": {
          "start_byte": 0,
          "end_byte": 27,
          "start_point": {
            "row": 0,
            "column": 0
          },
          "end_point": {
            "row": 0,
            "column": 27
          }
        },
        "declaration_range": {
          "start_byte": 0,
          "end_byte": 0,
          "start_point": {
            "row": 0,
            "column": 0
          },
          "end_point": {
            "row": 0,
            "column": 0
          }
        },
        "definition_range": {
          "start_byte": 0,
          "end_byte": 0,
          "start_point": {
            "row": 0,
            "column": 0
          },
          "end_point": {
            "row": 0,
            "column": 0
          }
        },
        "linked_decl_guid": null,
        "caller_guid": null,
        "is_error": false,
        "caller_depth": null
      },
      "path_components": [
        "java",
        "util",
        "ArrayList"
      ],
      "alias": null,
      "import_type": "System",
      "filepath_ref": null
    }
  },
  {
    "ImportDeclaration": {
      "ast_fields": {
        "guid": "8af63aa1-1af6-4171-9e4b-ef898ef27735",
        "name": "",
        "language": "Java",
        "file_path": "file:///main.java",
        "namespace": "",
        "parent_guid": "0c8a3de5-ac64-40f1-89b4-0fec16f86cb2",
        "childs_guid": [],
        "full_range": {
          "start_byte": 28,
          "end_byte": 47,
          "start_point": {
            "row": 1,
            "column": 0
          },
          "end_point": {
            "row": 1,
            "column": 19
          }
        },
        "declaration_range": {
          "start_byte": 0,
          "end_byte": 0,
          "start_point": {
            "row": 0,
            "column": 0
          },
          "end_point": {
            "row": 0,
            "column": 0
          }
        },
        "definition_range": {
          "start_byte": 0,
          "end_byte": 0,
          "start_point": {
            "row": 0,
            "column": 0
          },
          "end_point": {
            "row": 0,
            "column": 0
          }
        },
        "linked_decl_guid": null,
        "caller_guid": null,
        "is_error": false,
        "caller_depth": null
      },
      "path_components": [
        "java",
        "util"
      ],
      "alias": null,
      "import_type": "System",
      "filepath_ref": null
    }
  },
  {
    "ImportDeclaration": {
      "ast_fields": {
        "guid": "131b55bc-ed8e-48d9-8775-9c4590a8851e",
        "name": "",
        "language": "Java",
        "file_path": "file:///main.java",
        "namespace": "",
        "parent_guid": "0c8a3de5-ac64-40f1-89b4-0fec16f86cb2",
        "childs_guid": [],
        "full_range": {
          "start_byte": 48,
          "end_byte": 70,
          "start_point": {
            "row": 2,
            "column": 0
          },
          "end_point": {
            "row": 2,
            "column": 22
          }
        },
        "declaration_range": {
          "start_byte": 0,
          "end_byte": 0,
          "start_point": {
            "row": 0,
            "column": 0
          },
          "end_point": {
            "row": 0,
            "column": 0
          }
        },
        "definition_range": {
          "start_byte": 0,
          "end_byte": 0,
          "start_point": {
            "row": 0,
            "column": 0
          },
          "end_point": {
            "row": 0,
            "column": 0
          }
        },
        "linked_decl_guid": null,
        "caller_guid": null,
        "is_error": false,
        "caller_depth": null
      },
      "path_components": [
        "com",
        "github",
        "pip"
      ],
      "alias": null,
      "import_type": "Unknown",
      "filepath_ref": null
    }
  },
  {
    "StructDeclaration": {
      "ast_fields": {
        "guid": "c25dc5d0-b86c-41d3-a286-85c2e5d0766a",
        "name": "Animal",
        "language": "Java",
        "file_path": "file:///main.java",
        "namespace": "",
        "parent_guid": "0c8a3de5-ac64-40f1-89b4-0fec16f86cb2",
        "childs_guid": [
          "e7c876cb-631d-4761-a355-9bf7367e28f9",
          "e00cf40f-8469-4301-b13f-60dc3b2f61ae",
          "edc2f52d-5b47-4a54-a6ed-e4b668b51a7d",
          "2c845456-4b56-436b-87bd-235c7e9904ad"
        ],
        "full_range": {
          "start_byte": 72,
          "end_byte": 228,
          "start_point": {
            "row": 4,
            "column": 0
          },
          "end_point": {
            "row": 7,
            "column": 1
          }
        },
        "declaration_range": {
          "start_byte": 72,
          "end_byte": 89,
          "start_point": {
            "row": 4,
            "column": 0
          },
          "end_point": {
            "row": 4,
            "column": 17
          }
        },
        "definition_range": {
          "start_byte": 89,
          "end_byte": 228,
          "start_point": {
            "row": 4,
            "column": 17
          },
          "end_point": {
            "row": 7,
            "column": 1
          }
        },
        "linked_decl_guid": null,
        "caller_guid": null,
        "is_error": false,
        "caller_depth": null
      },
      "template_types": [],
      "inherited_types": []
    }
  },
  {
    "StructDeclaration": {
      "ast_fields": {
        "guid": "4ec74163-4dd0-432f-a87e-a9ade7d355e7",
        "name": "a",
        "language": "Java",
        "file_path": "file:///main.java",
        "namespace": "",
        "parent_guid": "0c8a3de5-ac64-40f1-89b4-0fec16f86cb2",
        "childs_guid": [],
        "full_range": {
          "start_byte": 230,
          "end_byte": 243,
          "start_point": {
            "row": 9,
            "column": 0
          },
          "end_point": {
            "row": 9,
            "column": 13
          }
        },
        "declaration_range": {
          "start_byte": 230,
          "end_byte": 241,
          "start_point": {
            "row": 9,
            "column": 0
          },
          "end_point": {
            "row": 9,
            "column": 11
          }
        },
        "definition_range": {
          "start_byte": 241,
          "end_byte": 243,
          "start_point": {
            "row": 9,
            "column": 11
          },
          "end_point": {
            "row": 9,
            "column": 13
          }
        },
        "linked_decl_guid": null,
        "caller_guid": null,
        "is_error": false,
        "caller_depth": null
      },
      "template_types": [],
      "inherited_types": []
    }
  },
  {
    "CommentDefinition": {
      "ast_fields": {
        "guid": "3c0184a7-f989-4dcb-becf-24fb2b6bdc87",
        "name": "",
        "language": "Java",
        "file_path": "file:///main.java",
        "namespace": "",
        "parent_guid": "0c8a3de5-ac64-40f1-89b4-0fec16f86cb2",
        "childs_guid": [],
        "full_range": {
          "start_byte": 245,
          "end_byte": 308,
          "start_point": {
            "row": 11,
            "column": 0
          },
          "end_point": {
            "row": 11,
            "column": 63
          }
        },
        "declaration_range": {
          "start_byte": 0,
          "end_byte": 0,
          "start_point": {
            "row": 0,
            "column": 0
          },
          "end_point": {
            "row": 0,
            "column": 0
          }
        },
        "definition_range": {
          "start_byte": 0,
          "end_byte": 0,
          "start_point": {
            "row": 0,
            "column": 0
          },
          "end_point": {
            "row": 0,
            "column": 0
          }
        },
        "linked_decl_guid": null,
        "caller_guid": null,
        "is_error": false,
        "caller_depth": null
      }
    }
  },
  {
    "CommentDefinition": {
      "ast_fields": {
        "guid": "e14b84f2-a220-4342-8019-a11b4df12980",
        "name": "",
        "language": "Java",
        "file_path": "file:///main.java",
        "namespace": "",
        "parent_guid": "0c8a3de5-ac64-40f1-89b4-0fec16f86cb2",
        "childs_guid": [],
        "full_range": {
          "start_byte": 309,
          "end_byte": 338,
          "start_point": {
            "row": 12,
            "column": 0
          },
          "end_point": {
            "row": 12,
            "column": 29
          }
        },
        "declaration_range": {
          "start_byte": 0,
          "end_byte": 0,
          "start_point": {
            "row": 0,
            "column": 0
          },
          "end_point": {
            "row": 0,
            "column": 0
          }
        },
        "definition_range": {
          "start_byte": 0,
          "end_byte": 0,
          "start_point": {
            "row": 0,
            "column": 0
          },
          "end_point": {
            "row": 0,
            "column": 0
          }
        },
        "linked_decl_guid": null,
        "caller_guid": null,
        "is_error": false,
        "caller_depth": null
      }
    }
  },
  {
    "StructDeclaration": {
      "ast_fields": {
        "guid": "0f761f93-fd06-47ff-9f5f-4bf98382f766",
        "name": "Student",
        "language": "Java",
        "file_path": "file:///main.java",
        "namespace": "",
        "parent_guid": "0c8a3de5-ac64-40f1-89b4-0fec16f86cb2",
        "childs_guid": [
          "c18ea235-75fa-4675-81d6-46960f802320",
          "3362215e-82d1-45eb-a927-0aaf1d11b08a",
          "ffc5a060-42ec-4705-8721-28c99c2c9091",
          "697d52fd-a157-47d3-a3ad-ad8d3760aa57",
          "de819c22-9a90-4191-baf7-6f3998cd4584",
          "aa428eb0-f34d-48ad-8a7d-1e8cf40167b7"
        ],
        "full_range": {
          "start_byte": 339,
          "end_byte": 858,
          "start_point": {
            "row": 13,
            "column": 0
          },
          "end_point": {
            "row": 25,
            "column": 1
          }
        },
        "declaration_range": {
          "start_byte": 339,
          "end_byte": 414,
          "start_point": {
            "row": 13,
            "column": 0
          },
          "end_point": {
            "row": 13,
            "column": 75
          }
        },
        "definition_range": {
          "start_byte": 414,
          "end_byte": 858,
          "start_point": {
            "row": 13,
            "column": 75
          },
          "end_point": {
            "row": 25,
            "column": 1
          }
        },
        "linked_decl_guid": null,
        "caller_guid": null,
        "is_error": false,
        "caller_depth": null
      },
      "template_types": [],
      "inherited_types": [
        {
          "name": "Animal",
          "inference_info": null,
          "is_pod": false,
          "namespace": "",
          "guid": null,
          "nested_types": []
        },
        {
          "name": "PI1",
          "inference_info": null,
          "is_pod": false,
          "namespace": "",
          "guid": null,
          "nested_types": []
        },
        {
          "name": "PI2",
          "inference_info": null,
          "is_pod": false,
          "namespace": "",
          "guid": null,
          "nested_types": []
        }
      ]
    }
  },
  {
    "FunctionDeclaration": {
      "ast_fields": {
        "guid": "03954dfd-f97e-4140-a36c-4d8bcbda7493",
        "name": "a",
        "language": "Java",
        "file_path": "file:///main.java",
        "namespace": "",
        "parent_guid": "0c8a3de5-ac64-40f1-89b4-0fec16f86cb2",
        "childs_guid": [],
        "full_range": {
          "start_byte": 862,
          "end_byte": 874,
          "start_point": {
            "row": 27,
            "column": 0
          },
          "end_point": {
            "row": 28,
            "column": 1
          }
        },
        "declaration_range": {
          "start_byte": 862,
          "end_byte": 871,
          "start_point": {
            "row": 27,
            "column": 0
          },
          "end_point": {
            "row": 27,
            "column": 9
          }
        },
        "definition_range": {
          "start_byte": 871,
          "end_byte": 874,
          "start_point": {
            "row": 27,
            "column": 9
          },
          "end_point": {
            "row": 28,
            "column": 1
          }
        },
        "linked_decl_guid": null,
        "caller_guid": null,
        "is_error": false,
        "caller_depth": null
      },
      "template_types": [],
      "args": [
        {
          "name": "",
          "type_": null
        },
        {
          "name": "",
          "type_": null
        }
      ],
      "return_type": {
        "name": null,
        "inference_info": "void",
        "is_pod": true,
        "namespace": "",
        "guid": null,
        "nested_types": []
      }
    }
  },
  {
    "VariableDefinition": {
      "ast_fields": {
        "guid": "cc72d463-9e9e-4702-8160-f9b0831a0659",
        "name": "as",
        "language": "Java",
        "file_path": "file:///main.java",
        "namespace": "",
        "parent_guid": "0c8a3de5-ac64-40f1-89b4-0fec16f86cb2",
        "childs_guid": [],
        "full_range": {
          "start_byte": 876,
          "end_byte": 895,
          "start_point": {
            "row": 30,
            "column": 0
          },
          "end_point": {
            "row": 30,
            "column": 19
          }
        },
        "declaration_range": {
          "start_byte": 0,
          "end_byte": 0,
          "start_point": {
            "row": 0,
            "column": 0
          },
          "end_point": {
            "row": 0,
            "column": 0
          }
        },
        "definition_range": {
          "start_byte": 0,
          "end_byte": 0,
          "start_point": {
            "row": 0,
            "column": 0
          },
          "end_point": {
            "row": 0,
            "column": 0
          }
        },
        "linked_decl_guid": null,
        "caller_guid": null,
        "is_error": false,
        "caller_depth": null
      },
      "type_": {
        "name": null,
        "inference_info": "int",
        "is_pod": true,
        "namespace": "",
        "guid": null,
        "nested_types": []
      }
    }
  },
  {
    "VariableDefinition": {
      "ast_fields": {
        "guid": "b4220157-91f1-47a9-bff4-aa177864f26f",
        "name": "sad",
        "language": "Java",
        "file_path": "file:///main.java",
        "namespace": "",
        "parent_guid": "0c8a3de5-ac64-40f1-89b4-0fec16f86cb2",
        "childs_guid": [],
        "full_range": {
          "start_byte": 876,
          "end_byte": 895,
          "start_point": {
            "row": 30,
            "column": 0
          },
          "end_point": {
            "row": 30,
            "column": 19
          }
        },
        "declaration_range": {
          "start_byte": 0,
          "end_byte": 0,
          "start_point": {
            "row": 0,
            "column": 0
          },
          "end_point": {
            "row": 0,
            "column": 0
          }
        },
        "definition_range": {
          "start_byte": 0,
          "end_byte": 0,
          "start_point": {
            "row": 0,
            "column": 0
          },
          "end_point": {
            "row": 0,
            "column": 0
          }
        },
        "linked_decl_guid": null,
        "caller_guid": null,
        "is_error": false,
        "caller_depth": null
      },
      "type_": {
        "name": null,
        "inference_info": "int",
        "is_pod": true,
        "namespace": "",
        "guid": null,
        "nested_types": []
      }
    }
  },
  {
    "VariableDefinition": {
      "ast_fields": {
        "guid": "9c107e1b-7e84-48b7-bedb-dc50b6992827",
        "name": "as",
        "language": "Java",
        "file_path": "file:///main.java",
        "namespace": "",
        "parent_guid": "0c8a3de5-ac64-40f1-89b4-0fec16f86cb2",
        "childs_guid": [],
        "full_range": {
          "start_byte": 896,
          "end_byte": 910,
          "start_point": {
            "row": 31,
            "column": 0
          },
          "end_point": {
            "row": 31,
            "column": 14
          }
        },
        "declaration_range": {
          "start_byte": 0,
          "end_byte": 0,
          "start_point": {
            "row": 0,
            "column": 0
          },
          "end_point": {
            "row": 0,
            "column": 0
          }
        },
        "definition_range": {
          "start_byte": 0,
          "end_byte": 0,
          "start_point": {
            "row": 0,
            "column": 0
          },
          "end_point": {
            "row": 0,
            "column": 0
          }
        },
        "linked_decl_guid": null,
        "caller_guid": null,
        "is_error": false,
        "caller_depth": null
      },
      "type_": {
        "name": "Poo",
        "inference_info": null,
        "is_pod": false,
        "namespace": "",
        "guid": null,
        "nested_types": [
          {
            "name": "s",
            "inference_info": null,
            "is_pod": false,
            "namespace": "",
            "guid": null,
            "nested_types": []
          }
        ]
      }
    }
  },
  {
    "VariableDefinition": {
      "ast_fields": {
        "guid": "55597865-4e17-4d97-98b9-94de2c9b9722",
        "name": "asd",
        "language": "Java",
        "file_path": "file:///main.java",
        "namespace": "",
        "parent_guid": "0c8a3de5-ac64-40f1-89b4-0fec16f86cb2",
        "childs_guid": [],
        "full_range": {
          "start_byte": 911,
          "end_byte": 925,
          "start_point": {
            "row": 32,
            "column": 0
          },
          "end_point": {
            "row": 32,
            "column": 14
          }
        },
        "declaration_range": {
          "start_byte": 0,
          "end_byte": 0,
          "start_point": {
            "row": 0,
            "column": 0
          },
          "end_point": {
            "row": 0,
            "column": 0
          }
        },
        "definition_range": {
          "start_byte": 0,
          "end_byte": 0,
          "start_point": {
            "row": 0,
            "column": 0
          },
          "end_point": {
            "row": 0,
            "column": 0
          }
        },
        "linked_decl_guid": null,
        "caller_guid": null,
        "is_error": false,
        "caller_depth": null
      },
      "type_": {
        "name": null,
        "inference_info": "float",
        "is_pod": true,
        "namespace": "",
        "guid": null,
        "nested_types": []
      }
    }
  },
  {
    "VariableDefinition": {
      "ast_fields": {
        "guid": "55013152-477e-46e4-bad2-a9ea1a2099e2",
        "name": "qwe",
        "language": "Java",
        "file_path": "file:///main.java",
        "namespace": "",
        "parent_guid": "0c8a3de5-ac64-40f1-89b4-0fec16f86cb2",
        "childs_guid": [],
        "full_range": {
          "start_byte": 926,
          "end_byte": 938,
          "start_point": {
            "row": 33,
            "column": 0
          },
          "end_point": {
            "row": 33,
            "column": 12
          }
        },
        "declaration_range": {
          "start_byte": 0,
          "end_byte": 0,
          "start_point": {
            "row": 0,
            "column": 0
          },
          "end_point": {
            "row": 0,
            "column": 0
          }
        },
        "definition_range": {
          "start_byte": 0,
          "end_byte": 0,
          "start_point": {
            "row": 0,
            "column": 0
          },
          "end_point": {
            "row": 0,
            "column": 0
          }
        },
        "linked_decl_guid": null,
        "caller_guid": null,
        "is_error": false,
        "caller_depth": null
      },
      "type_": {
        "name": "Poo",
        "inference_info": null,
        "is_pod": false,
        "namespace": "",
        "guid": null,
        "nested_types": []
      }
    }
  },
  {
    "StructDeclaration": {
      "ast_fields": {
        "guid": "a5cdb1a9-d61e-4249-9654-54f3ffd8fa52",
        "name": "Main",
        "language": "Java",
        "file_path": "file:///main.java",
        "namespace": "",
        "parent_guid": "0c8a3de5-ac64-40f1-89b4-0fec16f86cb2",
        "childs_guid": [
          "1911838d-1ed5-4c56-b710-10ac56855680",
          "20b52cbe-4f63-4d27-ac2d-7a9bd9f9ad87"
        ],
        "full_range": {
          "start_byte": 940,
          "end_byte": 1414,
          "start_point": {
            "row": 35,
            "column": 0
          },
          "end_point": {
            "row": 55,
            "column": 1
          }
        },
        "declaration_range": {
          "start_byte": 940,
          "end_byte": 958,
          "start_point": {
            "row": 35,
            "column": 0
          },
          "end_point": {
            "row": 35,
            "column": 18
          }
        },
        "definition_range": {
          "start_byte": 958,
          "end_byte": 1414,
          "start_point": {
            "row": 35,
            "column": 18
          },
          "end_point": {
            "row": 55,
            "column": 1
          }
        },
        "linked_decl_guid": null,
        "caller_guid": null,
        "is_error": false,
        "caller_depth": null
      },
      "template_types": [],
      "inherited_types": []
    }
  },
  {
    "FunctionDeclaration": {
      "ast_fields": {
        "guid": "e7c876cb-631d-4761-a355-9bf7367e28f9",
        "name": "animalSound",
        "language": "Java",
        "file_path": "file:///main.java",
        "namespace": "",
        "parent_guid": "c25dc5d0-b86c-41d3-a286-85c2e5d0766a",
        "childs_guid": [],
        "full_range": {
          "start_byte": 93,
          "end_byte": 119,
          "start_point": {
            "row": 5,
            "column": 2
          },
          "end_point": {
            "row": 5,
            "column": 28
          }
        },
        "declaration_range": {
          "start_byte": 93,
          "end_byte": 119,
          "start_point": {
            "row": 5,
            "column": 2
          },
          "end_point": {
            "row": 5,
            "column": 28
          }
        },
        "definition_range": {
          "start_byte": 93,
          "end_byte": 119,
          "start_point": {
            "row": 5,
            "column": 2
          },
          "end_point": {
            "row": 5,
            "column": 28
          }
        },
        "linked_decl_guid": null,
        "caller_guid": null,
        "is_error": false,
        "caller_depth": null
      },
      "template_types": [],
      "args": [
        {
          "name": "",
          "type_": null
        },
        {
          "name": "",
          "type_": null
        }
      ],
      "return_type": {
        "name": null,
        "inference_info": "void",
        "is_pod": true,
        "namespace": "",
        "guid": null,
        "nested_types": []
      }
    }
  },
  {
    "CommentDefinition": {
      "ast_fields": {
        "guid": "e00cf40f-8469-4301-b13f-60dc3b2f61ae",
        "name": "",
        "language": "Java",
        "file_path": "file:///main.java",
        "namespace": "",
        "parent_guid": "c25dc5d0-b86c-41d3-a286-85c2e5d0766a",
        "childs_guid": [],
        "full_range": {
          "start_byte": 120,
          "end_byte": 162,
          "start_point": {
            "row": 5,
            "column": 29
          },
          "end_point": {
            "row": 5,
            "column": 71
          }
        },
        "declaration_range": {
          "start_byte": 0,
          "end_byte": 0,
          "start_point": {
            "row": 0,
            "column": 0
          },
          "end_point": {
            "row": 0,
            "column": 0
          }
        },
        "definition_range": {
          "start_byte": 0,
          "end_byte": 0,
          "start_point": {
            "row": 0,
            "column": 0
          },
          "end_point": {
            "row": 0,
            "column": 0
          }
        },
        "linked_decl_guid": null,
        "caller_guid": null,
        "is_error": false,
        "caller_depth": null
      }
    }
  },
  {
    "FunctionDeclaration": {
      "ast_fields": {
<<<<<<< HEAD
        "guid": "3ebd295e-edd7-47d4-9f7e-f07990397225",
        "name": "Student",
=======
        "guid": "edc2f52d-5b47-4a54-a6ed-e4b668b51a7d",
        "name": "run",
>>>>>>> 76fe7e91
        "language": "Java",
        "file_path": "file:///main.java",
        "namespace": "",
        "parent_guid": "c25dc5d0-b86c-41d3-a286-85c2e5d0766a",
        "childs_guid": [],
        "full_range": {
          "start_byte": 165,
          "end_byte": 183,
          "start_point": {
            "row": 6,
            "column": 2
          },
          "end_point": {
            "row": 6,
            "column": 20
          }
        },
        "declaration_range": {
          "start_byte": 165,
          "end_byte": 183,
          "start_point": {
            "row": 6,
            "column": 2
          },
          "end_point": {
            "row": 6,
            "column": 20
          }
        },
        "definition_range": {
          "start_byte": 165,
          "end_byte": 183,
          "start_point": {
            "row": 6,
            "column": 2
          },
          "end_point": {
            "row": 6,
            "column": 20
          }
        },
        "linked_decl_guid": null,
<<<<<<< HEAD
        "caller_guid": "d85991e9-efa0-448d-a865-6c6c5b0a7384",
        "is_error": false
=======
        "caller_guid": null,
        "is_error": false,
        "caller_depth": null
>>>>>>> 76fe7e91
      },
      "template_types": [],
      "args": [
        {
          "name": "",
          "type_": null
        },
        {
          "name": "",
          "type_": null
        }
      ],
      "return_type": {
        "name": null,
        "inference_info": "void",
        "is_pod": true,
        "namespace": "",
        "guid": null,
        "nested_types": []
      }
    }
  },
  {
    "CommentDefinition": {
      "ast_fields": {
        "guid": "2c845456-4b56-436b-87bd-235c7e9904ad",
        "name": "",
        "language": "Java",
        "file_path": "file:///main.java",
        "namespace": "",
        "parent_guid": "c25dc5d0-b86c-41d3-a286-85c2e5d0766a",
        "childs_guid": [],
        "full_range": {
          "start_byte": 184,
          "end_byte": 226,
          "start_point": {
            "row": 6,
            "column": 21
          },
          "end_point": {
            "row": 6,
            "column": 63
          }
        },
        "declaration_range": {
          "start_byte": 0,
          "end_byte": 0,
          "start_point": {
            "row": 0,
            "column": 0
          },
          "end_point": {
            "row": 0,
            "column": 0
          }
        },
        "definition_range": {
          "start_byte": 0,
          "end_byte": 0,
          "start_point": {
            "row": 0,
            "column": 0
          },
          "end_point": {
            "row": 0,
            "column": 0
          }
        },
        "linked_decl_guid": null,
        "caller_guid": null,
        "is_error": false,
        "caller_depth": null
      }
    }
  },
  {
    "CommentDefinition": {
      "ast_fields": {
        "guid": "c18ea235-75fa-4675-81d6-46960f802320",
        "name": "",
        "language": "Java",
        "file_path": "file:///main.java",
        "namespace": "",
        "parent_guid": "0f761f93-fd06-47ff-9f5f-4bf98382f766",
        "childs_guid": [],
        "full_range": {
          "start_byte": 419,
          "end_byte": 438,
          "start_point": {
            "row": 14,
            "column": 1
          },
          "end_point": {
            "row": 14,
            "column": 20
          }
        },
        "declaration_range": {
          "start_byte": 0,
          "end_byte": 0,
          "start_point": {
            "row": 0,
            "column": 0
          },
          "end_point": {
            "row": 0,
            "column": 0
          }
        },
        "definition_range": {
          "start_byte": 0,
          "end_byte": 0,
          "start_point": {
            "row": 0,
            "column": 0
          },
          "end_point": {
            "row": 0,
            "column": 0
          }
        },
        "linked_decl_guid": null,
        "caller_guid": null,
        "is_error": false,
        "caller_depth": null
      }
    }
  },
  {
    "ClassFieldDeclaration": {
      "ast_fields": {
        "guid": "3362215e-82d1-45eb-a927-0aaf1d11b08a",
        "name": "id",
        "language": "Java",
        "file_path": "file:///main.java",
        "namespace": "",
        "parent_guid": "0f761f93-fd06-47ff-9f5f-4bf98382f766",
        "childs_guid": [],
        "full_range": {
          "start_byte": 440,
          "end_byte": 447,
          "start_point": {
            "row": 15,
            "column": 1
          },
          "end_point": {
            "row": 15,
            "column": 8
          }
        },
        "declaration_range": {
          "start_byte": 440,
          "end_byte": 447,
          "start_point": {
            "row": 15,
            "column": 1
          },
          "end_point": {
            "row": 15,
            "column": 8
          }
        },
        "definition_range": {
          "start_byte": 0,
          "end_byte": 0,
          "start_point": {
            "row": 0,
            "column": 0
          },
          "end_point": {
            "row": 0,
            "column": 0
          }
        },
        "linked_decl_guid": null,
        "caller_guid": null,
        "is_error": false,
        "caller_depth": null
      },
      "type_": {
        "name": null,
        "inference_info": "int",
        "is_pod": true,
        "namespace": "",
        "guid": null,
        "nested_types": []
      }
    }
  },
  {
    "CommentDefinition": {
      "ast_fields": {
        "guid": "ffc5a060-42ec-4705-8721-28c99c2c9091",
        "name": "",
        "language": "Java",
        "file_path": "file:///main.java",
        "namespace": "",
        "parent_guid": "0f761f93-fd06-47ff-9f5f-4bf98382f766",
        "childs_guid": [],
        "full_range": {
          "start_byte": 447,
          "end_byte": 492,
          "start_point": {
            "row": 15,
            "column": 8
          },
          "end_point": {
            "row": 15,
            "column": 53
          }
        },
        "declaration_range": {
          "start_byte": 0,
          "end_byte": 0,
          "start_point": {
            "row": 0,
            "column": 0
          },
          "end_point": {
            "row": 0,
            "column": 0
          }
        },
        "definition_range": {
          "start_byte": 0,
          "end_byte": 0,
          "start_point": {
            "row": 0,
            "column": 0
          },
          "end_point": {
            "row": 0,
            "column": 0
          }
        },
        "linked_decl_guid": null,
        "caller_guid": null,
        "is_error": false,
        "caller_depth": null
      }
    }
  },
  {
    "ClassFieldDeclaration": {
      "ast_fields": {
        "guid": "697d52fd-a157-47d3-a3ad-ad8d3760aa57",
        "name": "name",
        "language": "Java",
        "file_path": "file:///main.java",
        "namespace": "",
        "parent_guid": "0f761f93-fd06-47ff-9f5f-4bf98382f766",
        "childs_guid": [],
        "full_range": {
          "start_byte": 494,
          "end_byte": 513,
          "start_point": {
            "row": 16,
            "column": 1
          },
          "end_point": {
            "row": 16,
            "column": 20
          }
        },
        "declaration_range": {
          "start_byte": 494,
          "end_byte": 513,
          "start_point": {
            "row": 16,
            "column": 1
          },
          "end_point": {
            "row": 16,
            "column": 20
          }
        },
        "definition_range": {
          "start_byte": 0,
          "end_byte": 0,
          "start_point": {
            "row": 0,
            "column": 0
          },
          "end_point": {
            "row": 0,
            "column": 0
          }
        },
        "linked_decl_guid": null,
        "caller_guid": null,
        "is_error": false,
        "caller_depth": null
      },
      "type_": {
        "name": "String",
        "inference_info": null,
        "is_pod": false,
        "namespace": "",
        "guid": null,
        "nested_types": []
      }
    }
  },
  {
    "CommentDefinition": {
      "ast_fields": {
        "guid": "de819c22-9a90-4191-baf7-6f3998cd4584",
        "name": "",
        "language": "Java",
        "file_path": "file:///main.java",
        "namespace": "",
        "parent_guid": "0f761f93-fd06-47ff-9f5f-4bf98382f766",
        "childs_guid": [],
        "full_range": {
          "start_byte": 517,
          "end_byte": 566,
          "start_point": {
            "row": 17,
            "column": 1
          },
          "end_point": {
            "row": 17,
            "column": 50
          }
        },
        "declaration_range": {
          "start_byte": 0,
          "end_byte": 0,
          "start_point": {
            "row": 0,
            "column": 0
          },
          "end_point": {
            "row": 0,
            "column": 0
          }
        },
        "definition_range": {
          "start_byte": 0,
          "end_byte": 0,
          "start_point": {
            "row": 0,
            "column": 0
          },
          "end_point": {
            "row": 0,
            "column": 0
          }
        },
        "linked_decl_guid": null,
        "caller_guid": null,
        "is_error": false,
        "caller_depth": null
      }
    }
  },
  {
    "FunctionDeclaration": {
      "ast_fields": {
        "guid": "aa428eb0-f34d-48ad-8a7d-1e8cf40167b7",
        "name": "pip",
        "language": "Java",
        "file_path": "file:///main.java",
        "namespace": "",
        "parent_guid": "0f761f93-fd06-47ff-9f5f-4bf98382f766",
        "childs_guid": [
          "bb123d01-015c-4d12-a907-f93121902caa",
          "9585b363-bc75-4caa-9df7-81263fb63b0c",
          "4a36db4c-9e29-4de5-ae4a-f58d1a31b57b",
          "4f00c225-a65f-48fb-a4bb-33d7c3dacb53",
          "35eabc5d-160e-452b-a905-71af6e7d1cd4",
          "b553a01c-d144-4462-8d6f-a4312f15c059",
          "05719aa3-1308-4476-a95a-b7b405f2edeb",
          "6c80b8ab-1f8f-4a36-8ce3-bc840418fae5",
          "1ae58985-f79d-44a4-9a92-ce2aa9a0ce2b",
          "69cd7e1f-25be-4fde-a190-ab668d91113c",
          "09a61b10-dae2-41a2-b8ed-50fc6691afd0",
          "73e158ba-6946-4242-8105-74b915097641",
          "dfd57d88-1993-4d44-b5e8-9e53e1468538",
          "bcacfb68-c46b-4990-bcb4-9e5a68b0f176",
          "10cf21e7-c75c-4cc8-8f09-a9084817fcec",
          "b9f2f525-4dc4-4087-b946-b34dd6006095"
        ],
        "full_range": {
          "start_byte": 568,
          "end_byte": 854,
          "start_point": {
            "row": 18,
            "column": 1
          },
          "end_point": {
            "row": 24,
            "column": 2
          }
        },
        "declaration_range": {
          "start_byte": 568,
          "end_byte": 605,
          "start_point": {
            "row": 18,
            "column": 1
          },
          "end_point": {
            "row": 18,
            "column": 38
          }
        },
        "definition_range": {
          "start_byte": 605,
          "end_byte": 854,
          "start_point": {
            "row": 18,
            "column": 38
          },
          "end_point": {
            "row": 24,
            "column": 2
          }
        },
        "linked_decl_guid": null,
        "caller_guid": null,
        "is_error": false,
        "caller_depth": null
      },
      "template_types": [],
      "args": [
        {
          "name": "",
          "type_": null
        },
        {
          "name": "args",
          "type_": {
            "name": "[]",
            "inference_info": null,
            "is_pod": false,
            "namespace": "",
            "guid": null,
            "nested_types": [
              {
                "name": "String",
                "inference_info": null,
                "is_pod": false,
                "namespace": "",
                "guid": null,
                "nested_types": []
              }
            ]
          }
        },
        {
          "name": "",
          "type_": null
        }
      ],
      "return_type": {
        "name": null,
        "inference_info": "void",
        "is_pod": true,
        "namespace": "",
        "guid": null,
        "nested_types": []
      }
    }
  },
  {
    "StructDeclaration": {
      "ast_fields": {
<<<<<<< HEAD
        "guid": "63be3d02-c9fb-4311-9ebe-f3f879b60200",
        "name": "println",
=======
        "guid": "1911838d-1ed5-4c56-b710-10ac56855680",
        "name": "Level",
>>>>>>> 76fe7e91
        "language": "Java",
        "file_path": "file:///main.java",
        "namespace": "",
        "parent_guid": "a5cdb1a9-d61e-4249-9654-54f3ffd8fa52",
        "childs_guid": [
          "65d4c55c-75fd-400a-9087-077abaf5f4cf",
          "141623af-238c-4716-b4da-3ec97829d784",
          "72eb5da4-f9c3-4941-8126-c11b9c39f79c",
          "7fe75099-da21-483d-b5e6-0a8d28adbf25",
          "f08bcd7a-a9e0-41dc-a1fd-3826e030aa38",
          "3bcb5865-24e7-4bc7-b72a-7b71229bec07",
          "1d1fa3ea-2660-4ef7-abc1-1b0385ad4b40"
        ],
        "full_range": {
          "start_byte": 962,
          "end_byte": 1260,
          "start_point": {
            "row": 36,
            "column": 2
          },
          "end_point": {
            "row": 48,
            "column": 3
          }
        },
        "declaration_range": {
          "start_byte": 962,
          "end_byte": 973,
          "start_point": {
            "row": 36,
            "column": 2
          },
          "end_point": {
            "row": 36,
            "column": 13
          }
        },
        "definition_range": {
          "start_byte": 973,
          "end_byte": 1260,
          "start_point": {
            "row": 36,
            "column": 13
          },
          "end_point": {
            "row": 48,
            "column": 3
          }
        },
        "linked_decl_guid": null,
        "caller_guid": null,
        "is_error": false,
        "caller_depth": null
      },
      "template_types": [],
      "inherited_types": []
    }
  },
  {
    "FunctionDeclaration": {
      "ast_fields": {
        "guid": "20b52cbe-4f63-4d27-ac2d-7a9bd9f9ad87",
        "name": "main",
        "language": "Java",
        "file_path": "file:///main.java",
        "namespace": "",
        "parent_guid": "a5cdb1a9-d61e-4249-9654-54f3ffd8fa52",
        "childs_guid": [
          "41b7fc3b-a146-4669-b0d5-9121da38c741",
          "f23c9910-4d28-4e0c-8fb7-0a1d993651c7",
          "05d78352-db26-4401-98a3-2f77b4b2c113",
          "1d7d1b2d-2bd6-4e73-8bbb-e9e5f4417d5e",
          "ac926b92-7da6-48d6-b101-77451976fc06",
          "8dc0a089-effa-4beb-902a-02c622734886",
          "dfb1bd41-ff23-476a-aa8f-95202e66b7b1",
          "bedbadc4-50db-43c0-8da7-b456c0b20d6e"
        ],
        "full_range": {
          "start_byte": 1264,
          "end_byte": 1412,
          "start_point": {
            "row": 50,
            "column": 2
          },
          "end_point": {
            "row": 54,
            "column": 3
          }
        },
        "declaration_range": {
          "start_byte": 1264,
          "end_byte": 1303,
          "start_point": {
            "row": 50,
            "column": 2
          },
          "end_point": {
            "row": 50,
            "column": 41
          }
        },
        "definition_range": {
          "start_byte": 1303,
          "end_byte": 1412,
          "start_point": {
            "row": 50,
            "column": 41
          },
          "end_point": {
            "row": 54,
            "column": 3
          }
        },
        "linked_decl_guid": null,
        "caller_guid": null,
        "is_error": false,
        "caller_depth": null
      },
      "template_types": [],
      "args": [
        {
          "name": "",
          "type_": null
        },
        {
          "name": "args",
          "type_": {
            "name": "[]",
            "inference_info": null,
            "is_pod": false,
            "namespace": "",
            "guid": null,
            "nested_types": [
              {
                "name": "String",
                "inference_info": null,
                "is_pod": false,
                "namespace": "",
                "guid": null,
                "nested_types": []
              }
            ]
          }
        },
        {
          "name": "",
          "type_": null
        }
      ],
      "return_type": {
        "name": null,
        "inference_info": "void",
        "is_pod": true,
        "namespace": "",
        "guid": null,
        "nested_types": []
      }
    }
  },
  {
    "CommentDefinition": {
      "ast_fields": {
        "guid": "bb123d01-015c-4d12-a907-f93121902caa",
        "name": "",
        "language": "Java",
        "file_path": "file:///main.java",
        "namespace": "",
        "parent_guid": "aa428eb0-f34d-48ad-8a7d-1e8cf40167b7",
        "childs_guid": [],
        "full_range": {
          "start_byte": 611,
          "end_byte": 645,
          "start_point": {
            "row": 19,
            "column": 2
          },
          "end_point": {
            "row": 19,
            "column": 36
          }
        },
        "declaration_range": {
          "start_byte": 0,
          "end_byte": 0,
          "start_point": {
            "row": 0,
            "column": 0
          },
          "end_point": {
            "row": 0,
            "column": 0
          }
        },
        "definition_range": {
          "start_byte": 0,
          "end_byte": 0,
          "start_point": {
            "row": 0,
            "column": 0
          },
          "end_point": {
            "row": 0,
            "column": 0
          }
        },
        "linked_decl_guid": null,
        "caller_guid": null,
        "is_error": false,
        "caller_depth": null
      }
    }
  },
  {
    "VariableDefinition": {
      "ast_fields": {
        "guid": "9585b363-bc75-4caa-9df7-81263fb63b0c",
        "name": "s1",
        "language": "Java",
        "file_path": "file:///main.java",
        "namespace": "",
        "parent_guid": "aa428eb0-f34d-48ad-8a7d-1e8cf40167b7",
        "childs_guid": [],
        "full_range": {
          "start_byte": 648,
          "end_byte": 673,
          "start_point": {
            "row": 20,
            "column": 2
          },
          "end_point": {
            "row": 20,
            "column": 27
          }
        },
        "declaration_range": {
          "start_byte": 0,
          "end_byte": 0,
          "start_point": {
            "row": 0,
            "column": 0
          },
          "end_point": {
            "row": 0,
            "column": 0
          }
        },
        "definition_range": {
          "start_byte": 0,
          "end_byte": 0,
          "start_point": {
            "row": 0,
            "column": 0
          },
          "end_point": {
            "row": 0,
            "column": 0
          }
        },
        "linked_decl_guid": null,
<<<<<<< HEAD
        "caller_guid": "ba24db72-f103-4d33-9947-cd0c94ce3bac",
        "is_error": false
=======
        "caller_guid": null,
        "is_error": false,
        "caller_depth": null
      },
      "type_": {
        "name": "Student",
        "inference_info": null,
        "is_pod": false,
        "namespace": "",
        "guid": null,
        "nested_types": []
>>>>>>> 76fe7e91
      }
    }
  },
  {
    "CommentDefinition": {
      "ast_fields": {
        "guid": "4f00c225-a65f-48fb-a4bb-33d7c3dacb53",
        "name": "",
        "language": "Java",
        "file_path": "file:///main.java",
        "namespace": "",
        "parent_guid": "aa428eb0-f34d-48ad-8a7d-1e8cf40167b7",
        "childs_guid": [],
        "full_range": {
          "start_byte": 673,
          "end_byte": 706,
          "start_point": {
            "row": 20,
            "column": 27
          },
          "end_point": {
            "row": 20,
            "column": 60
          }
        },
        "declaration_range": {
          "start_byte": 0,
          "end_byte": 0,
          "start_point": {
            "row": 0,
            "column": 0
          },
          "end_point": {
            "row": 0,
            "column": 0
          }
        },
        "definition_range": {
          "start_byte": 0,
          "end_byte": 0,
          "start_point": {
            "row": 0,
            "column": 0
          },
          "end_point": {
            "row": 0,
            "column": 0
          }
        },
        "linked_decl_guid": null,
        "caller_guid": null,
        "is_error": false,
        "caller_depth": null
      }
    }
  },
  {
    "CommentDefinition": {
      "ast_fields": {
        "guid": "35eabc5d-160e-452b-a905-71af6e7d1cd4",
        "name": "",
        "language": "Java",
        "file_path": "file:///main.java",
        "namespace": "",
        "parent_guid": "aa428eb0-f34d-48ad-8a7d-1e8cf40167b7",
        "childs_guid": [],
        "full_range": {
          "start_byte": 709,
          "end_byte": 742,
          "start_point": {
            "row": 21,
            "column": 2
          },
          "end_point": {
            "row": 21,
            "column": 35
          }
        },
        "declaration_range": {
          "start_byte": 0,
          "end_byte": 0,
          "start_point": {
            "row": 0,
            "column": 0
          },
          "end_point": {
            "row": 0,
            "column": 0
          }
        },
        "definition_range": {
          "start_byte": 0,
          "end_byte": 0,
          "start_point": {
            "row": 0,
            "column": 0
          },
          "end_point": {
            "row": 0,
            "column": 0
          }
        },
        "linked_decl_guid": null,
        "caller_guid": null,
        "is_error": false,
        "caller_depth": null
      }
    }
  },
  {
    "CommentDefinition": {
      "ast_fields": {
<<<<<<< HEAD
        "guid": "14d07d72-f627-4f36-98c0-623fa1f9a103",
        "name": "println",
=======
        "guid": "09a61b10-dae2-41a2-b8ed-50fc6691afd0",
        "name": "",
>>>>>>> 76fe7e91
        "language": "Java",
        "file_path": "file:///main.java",
        "namespace": "",
        "parent_guid": "aa428eb0-f34d-48ad-8a7d-1e8cf40167b7",
        "childs_guid": [],
        "full_range": {
          "start_byte": 771,
          "end_byte": 818,
          "start_point": {
            "row": 22,
            "column": 28
          },
          "end_point": {
            "row": 22,
            "column": 75
          }
        },
        "declaration_range": {
          "start_byte": 0,
          "end_byte": 0,
          "start_point": {
            "row": 0,
            "column": 0
          },
          "end_point": {
            "row": 0,
            "column": 0
          }
        },
        "definition_range": {
          "start_byte": 0,
          "end_byte": 0,
          "start_point": {
            "row": 0,
            "column": 0
          },
          "end_point": {
            "row": 0,
            "column": 0
          }
        },
        "linked_decl_guid": null,
        "caller_guid": null,
        "is_error": false,
        "caller_depth": null
      }
    }
  },
  {
    "ClassFieldDeclaration": {
      "ast_fields": {
        "guid": "65d4c55c-75fd-400a-9087-077abaf5f4cf",
        "name": "H",
        "language": "Java",
        "file_path": "file:///main.java",
        "namespace": "",
        "parent_guid": "1911838d-1ed5-4c56-b710-10ac56855680",
        "childs_guid": [],
        "full_range": {
          "start_byte": 979,
          "end_byte": 1003,
          "start_point": {
            "row": 37,
            "column": 4
          },
          "end_point": {
            "row": 37,
            "column": 28
          }
        },
        "declaration_range": {
          "start_byte": 979,
          "end_byte": 1003,
          "start_point": {
            "row": 37,
            "column": 4
          },
          "end_point": {
            "row": 37,
            "column": 28
          }
        },
        "definition_range": {
          "start_byte": 0,
          "end_byte": 0,
          "start_point": {
            "row": 0,
            "column": 0
          },
          "end_point": {
            "row": 0,
            "column": 0
          }
        },
        "linked_decl_guid": null,
        "caller_guid": null,
        "is_error": false,
        "caller_depth": null
      },
      "type_": {
        "name": null,
        "inference_info": "(\"Hydrogen\", 1, 1.008f)",
        "is_pod": false,
        "namespace": "",
        "guid": null,
        "nested_types": []
      }
    }
  },
  {
    "ClassFieldDeclaration": {
      "ast_fields": {
        "guid": "141623af-238c-4716-b4da-3ec97829d784",
        "name": "HE",
        "language": "Java",
        "file_path": "file:///main.java",
        "namespace": "",
        "parent_guid": "1911838d-1ed5-4c56-b710-10ac56855680",
        "childs_guid": [],
        "full_range": {
          "start_byte": 1009,
          "end_byte": 1033,
          "start_point": {
            "row": 38,
            "column": 4
          },
          "end_point": {
            "row": 38,
            "column": 28
          }
        },
        "declaration_range": {
          "start_byte": 1009,
          "end_byte": 1033,
          "start_point": {
            "row": 38,
            "column": 4
          },
          "end_point": {
            "row": 38,
            "column": 28
          }
        },
        "definition_range": {
          "start_byte": 0,
          "end_byte": 0,
          "start_point": {
            "row": 0,
            "column": 0
          },
          "end_point": {
            "row": 0,
            "column": 0
          }
        },
        "linked_decl_guid": null,
        "caller_guid": null,
        "is_error": false,
        "caller_depth": null
      },
      "type_": {
        "name": null,
        "inference_info": "(\"Helium\", 2, 4.0026f)",
        "is_pod": false,
        "namespace": "",
        "guid": null,
        "nested_types": []
      }
    }
  },
  {
    "CommentDefinition": {
      "ast_fields": {
        "guid": "72eb5da4-f9c3-4941-8126-c11b9c39f79c",
        "name": "",
        "language": "Java",
        "file_path": "file:///main.java",
        "namespace": "",
        "parent_guid": "1911838d-1ed5-4c56-b710-10ac56855680",
        "childs_guid": [],
        "full_range": {
          "start_byte": 1039,
          "end_byte": 1045,
          "start_point": {
            "row": 39,
            "column": 4
          },
          "end_point": {
            "row": 39,
            "column": 10
          }
        },
        "declaration_range": {
          "start_byte": 0,
          "end_byte": 0,
          "start_point": {
            "row": 0,
            "column": 0
          },
          "end_point": {
            "row": 0,
            "column": 0
          }
        },
        "definition_range": {
          "start_byte": 0,
          "end_byte": 0,
          "start_point": {
            "row": 0,
            "column": 0
          },
          "end_point": {
            "row": 0,
            "column": 0
          }
        },
        "linked_decl_guid": null,
        "caller_guid": null,
        "is_error": false,
        "caller_depth": null
      }
    }
  },
  {
    "ClassFieldDeclaration": {
      "ast_fields": {
        "guid": "7fe75099-da21-483d-b5e6-0a8d28adbf25",
        "name": "NE",
        "language": "Java",
        "file_path": "file:///main.java",
        "namespace": "",
        "parent_guid": "1911838d-1ed5-4c56-b710-10ac56855680",
        "childs_guid": [],
        "full_range": {
          "start_byte": 1050,
          "end_byte": 1073,
          "start_point": {
            "row": 40,
            "column": 4
          },
          "end_point": {
            "row": 40,
            "column": 27
          }
        },
        "declaration_range": {
          "start_byte": 1050,
          "end_byte": 1073,
          "start_point": {
            "row": 40,
            "column": 4
          },
          "end_point": {
            "row": 40,
            "column": 27
          }
        },
        "definition_range": {
          "start_byte": 0,
          "end_byte": 0,
          "start_point": {
            "row": 0,
            "column": 0
          },
          "end_point": {
            "row": 0,
            "column": 0
          }
        },
        "linked_decl_guid": null,
        "caller_guid": null,
        "is_error": false,
        "caller_depth": null
      },
      "type_": {
        "name": null,
        "inference_info": "(\"Neon\", 10, 20.180f)",
        "is_pod": false,
        "namespace": "",
        "guid": null,
        "nested_types": []
      }
    }
  },
  {
    "VariableDefinition": {
      "ast_fields": {
        "guid": "05d78352-db26-4401-98a3-2f77b4b2c113",
        "name": "cars",
        "language": "Java",
        "file_path": "file:///main.java",
        "namespace": "",
        "parent_guid": "20b52cbe-4f63-4d27-ac2d-7a9bd9f9ad87",
        "childs_guid": [],
        "full_range": {
          "start_byte": 1321,
          "end_byte": 1371,
          "start_point": {
            "row": 52,
            "column": 4
          },
          "end_point": {
            "row": 52,
            "column": 54
          }
        },
        "declaration_range": {
          "start_byte": 0,
          "end_byte": 0,
          "start_point": {
            "row": 0,
            "column": 0
          },
          "end_point": {
            "row": 0,
            "column": 0
          }
        },
        "definition_range": {
          "start_byte": 0,
          "end_byte": 0,
          "start_point": {
            "row": 0,
            "column": 0
          },
          "end_point": {
            "row": 0,
            "column": 0
          }
        },
        "linked_decl_guid": null,
        "caller_guid": null,
        "is_error": false,
        "caller_depth": null
      },
      "type_": {
        "name": "[]",
        "inference_info": null,
        "is_pod": false,
        "namespace": "",
        "guid": null,
        "nested_types": [
          {
            "name": "String",
            "inference_info": null,
            "is_pod": false,
            "namespace": "",
            "guid": null,
            "nested_types": []
          }
        ]
      }
    }
  },
  {
    "FunctionCall": {
      "ast_fields": {
        "guid": "4a36db4c-9e29-4de5-ae4a-f58d1a31b57b",
        "name": "Student",
        "language": "Java",
        "file_path": "file:///main.java",
        "namespace": "",
        "parent_guid": "aa428eb0-f34d-48ad-8a7d-1e8cf40167b7",
        "childs_guid": [],
        "full_range": {
          "start_byte": 659,
          "end_byte": 672,
          "start_point": {
            "row": 20,
            "column": 13
          },
          "end_point": {
            "row": 20,
            "column": 26
          }
        },
        "declaration_range": {
          "start_byte": 0,
          "end_byte": 0,
          "start_point": {
            "row": 0,
            "column": 0
          },
          "end_point": {
            "row": 0,
            "column": 0
          }
        },
        "definition_range": {
          "start_byte": 0,
          "end_byte": 0,
          "start_point": {
            "row": 0,
            "column": 0
          },
          "end_point": {
            "row": 0,
            "column": 0
          }
        },
        "linked_decl_guid": null,
        "caller_guid": "de046017-679a-4f7c-aa40-426657a29db9",
        "is_error": false,
        "caller_depth": null
      },
      "template_types": []
    }
  },
  {
    "FunctionCall": {
      "ast_fields": {
        "guid": "b553a01c-d144-4462-8d6f-a4312f15c059",
        "name": "println",
        "language": "Java",
        "file_path": "file:///main.java",
        "namespace": "",
        "parent_guid": "aa428eb0-f34d-48ad-8a7d-1e8cf40167b7",
        "childs_guid": [],
        "full_range": {
          "start_byte": 745,
          "end_byte": 770,
          "start_point": {
            "row": 22,
            "column": 2
          },
          "end_point": {
            "row": 22,
            "column": 27
          }
        },
        "declaration_range": {
          "start_byte": 0,
          "end_byte": 0,
          "start_point": {
            "row": 0,
            "column": 0
          },
          "end_point": {
            "row": 0,
            "column": 0
          }
        },
        "definition_range": {
          "start_byte": 0,
          "end_byte": 0,
          "start_point": {
            "row": 0,
            "column": 0
          },
          "end_point": {
            "row": 0,
            "column": 0
          }
        },
        "linked_decl_guid": null,
        "caller_guid": "05719aa3-1308-4476-a95a-b7b405f2edeb",
        "is_error": false,
        "caller_depth": null
      },
      "template_types": []
    }
  },
  {
    "FunctionCall": {
      "ast_fields": {
        "guid": "73e158ba-6946-4242-8105-74b915097641",
        "name": "println",
        "language": "Java",
        "file_path": "file:///main.java",
        "namespace": "",
        "parent_guid": "aa428eb0-f34d-48ad-8a7d-1e8cf40167b7",
        "childs_guid": [],
        "full_range": {
          "start_byte": 821,
          "end_byte": 848,
          "start_point": {
            "row": 23,
            "column": 2
          },
          "end_point": {
            "row": 23,
            "column": 29
          }
        },
        "declaration_range": {
          "start_byte": 0,
          "end_byte": 0,
          "start_point": {
            "row": 0,
            "column": 0
          },
          "end_point": {
            "row": 0,
            "column": 0
          }
        },
        "definition_range": {
          "start_byte": 0,
          "end_byte": 0,
          "start_point": {
            "row": 0,
            "column": 0
          },
          "end_point": {
            "row": 0,
            "column": 0
          }
        },
        "linked_decl_guid": null,
        "caller_guid": "dfd57d88-1993-4d44-b5e8-9e53e1468538",
        "is_error": false,
        "caller_depth": null
      },
      "template_types": []
    }
  },
  {
    "ClassFieldDeclaration": {
      "ast_fields": {
        "guid": "f08bcd7a-a9e0-41dc-a1fd-3826e030aa38",
        "name": "BY_LABEL",
        "language": "Java",
        "file_path": "file:///main.java",
        "namespace": "",
        "parent_guid": "1911838d-1ed5-4c56-b710-10ac56855680",
        "childs_guid": [],
        "full_range": {
          "start_byte": 1080,
          "end_byte": 1149,
          "start_point": {
            "row": 42,
            "column": 4
          },
          "end_point": {
            "row": 42,
            "column": 73
          }
        },
        "declaration_range": {
          "start_byte": 1080,
          "end_byte": 1149,
          "start_point": {
            "row": 42,
            "column": 4
          },
          "end_point": {
            "row": 42,
            "column": 73
          }
        },
        "definition_range": {
          "start_byte": 0,
          "end_byte": 0,
          "start_point": {
            "row": 0,
            "column": 0
          },
          "end_point": {
            "row": 0,
            "column": 0
          }
        },
        "linked_decl_guid": null,
        "caller_guid": null,
        "is_error": false,
        "caller_depth": null
      },
      "type_": {
        "name": "Map",
        "inference_info": null,
        "is_pod": false,
        "namespace": "",
        "guid": null,
        "nested_types": [
          {
            "name": "String",
            "inference_info": null,
            "is_pod": false,
            "namespace": "",
            "guid": null,
            "nested_types": []
          },
          {
            "name": "Element",
            "inference_info": null,
            "is_pod": false,
            "namespace": "",
            "guid": null,
            "nested_types": []
          }
        ]
      }
    }
  },
  {
    "FunctionDeclaration": {
      "ast_fields": {
        "guid": "1d1fa3ea-2660-4ef7-abc1-1b0385ad4b40",
        "name": "valueOfLabel",
        "language": "Java",
        "file_path": "file:///main.java",
        "namespace": "",
        "parent_guid": "1911838d-1ed5-4c56-b710-10ac56855680",
        "childs_guid": [
          "0f88c523-d10b-48cb-95da-6ae92bcd8912",
          "0762fbf5-2021-4461-b93e-b5519e192500",
          "6f6cbc5a-a8d2-4cea-b573-40f75cb2846d"
        ],
        "full_range": {
          "start_byte": 1164,
          "end_byte": 1256,
          "start_point": {
            "row": 45,
            "column": 4
          },
          "end_point": {
            "row": 47,
            "column": 5
          }
        },
        "declaration_range": {
          "start_byte": 1164,
          "end_byte": 1213,
          "start_point": {
            "row": 45,
            "column": 4
          },
          "end_point": {
            "row": 45,
            "column": 53
          }
        },
        "definition_range": {
          "start_byte": 1213,
          "end_byte": 1256,
          "start_point": {
            "row": 45,
            "column": 53
          },
          "end_point": {
            "row": 47,
            "column": 5
          }
        },
        "linked_decl_guid": null,
        "caller_guid": null,
        "is_error": false,
        "caller_depth": null
      },
      "template_types": [],
      "args": [
        {
          "name": "",
          "type_": null
        },
        {
          "name": "label",
          "type_": {
            "name": "String",
            "inference_info": null,
            "is_pod": false,
            "namespace": "",
            "guid": null,
            "nested_types": []
          }
        },
        {
          "name": "",
          "type_": null
        }
      ],
      "return_type": {
        "name": "Element",
        "inference_info": null,
        "is_pod": false,
        "namespace": "",
        "guid": null,
        "nested_types": []
      }
    }
  },
  {
    "FunctionCall": {
      "ast_fields": {
        "guid": "1d7d1b2d-2bd6-4e73-8bbb-e9e5f4417d5e",
        "name": "println",
        "language": "Java",
        "file_path": "file:///main.java",
        "namespace": "",
        "parent_guid": "20b52cbe-4f63-4d27-ac2d-7a9bd9f9ad87",
        "childs_guid": [],
        "full_range": {
          "start_byte": 1376,
          "end_byte": 1407,
          "start_point": {
            "row": 53,
            "column": 4
          },
          "end_point": {
            "row": 53,
            "column": 35
          }
        },
        "declaration_range": {
          "start_byte": 0,
          "end_byte": 0,
          "start_point": {
            "row": 0,
            "column": 0
          },
          "end_point": {
            "row": 0,
            "column": 0
          }
        },
        "definition_range": {
          "start_byte": 0,
          "end_byte": 0,
          "start_point": {
            "row": 0,
            "column": 0
          },
          "end_point": {
            "row": 0,
            "column": 0
          }
        },
        "linked_decl_guid": null,
        "caller_guid": "ac926b92-7da6-48d6-b101-77451976fc06",
        "is_error": false,
        "caller_depth": null
      },
      "template_types": []
    }
  },
  {
    "VariableUsage": {
      "ast_fields": {
        "guid": "1ae58985-f79d-44a4-9a92-ce2aa9a0ce2b",
        "name": "id",
        "language": "Java",
        "file_path": "file:///main.java",
        "namespace": "",
        "parent_guid": "aa428eb0-f34d-48ad-8a7d-1e8cf40167b7",
        "childs_guid": [],
        "full_range": {
          "start_byte": 764,
          "end_byte": 769,
          "start_point": {
            "row": 22,
            "column": 21
          },
          "end_point": {
            "row": 22,
            "column": 26
          }
        },
        "declaration_range": {
          "start_byte": 0,
          "end_byte": 0,
          "start_point": {
            "row": 0,
            "column": 0
          },
          "end_point": {
            "row": 0,
            "column": 0
          }
        },
        "definition_range": {
          "start_byte": 0,
          "end_byte": 0,
          "start_point": {
            "row": 0,
            "column": 0
          },
          "end_point": {
            "row": 0,
            "column": 0
          }
        },
        "linked_decl_guid": null,
        "caller_guid": "69cd7e1f-25be-4fde-a190-ab668d91113c",
        "is_error": false,
        "caller_depth": null
      }
    }
  },
  {
    "VariableUsage": {
      "ast_fields": {
<<<<<<< HEAD
        "guid": "ea0d44a2-1a7a-4e29-80de-b39b47cb34f8",
        "name": "HashMap",
=======
        "guid": "05719aa3-1308-4476-a95a-b7b405f2edeb",
        "name": "out",
>>>>>>> 76fe7e91
        "language": "Java",
        "file_path": "file:///main.java",
        "namespace": "",
        "parent_guid": "aa428eb0-f34d-48ad-8a7d-1e8cf40167b7",
        "childs_guid": [],
        "full_range": {
          "start_byte": 745,
          "end_byte": 755,
          "start_point": {
            "row": 22,
            "column": 2
          },
          "end_point": {
            "row": 22,
            "column": 12
          }
        },
        "declaration_range": {
          "start_byte": 0,
          "end_byte": 0,
          "start_point": {
            "row": 0,
            "column": 0
          },
          "end_point": {
            "row": 0,
            "column": 0
          }
        },
        "definition_range": {
          "start_byte": 0,
          "end_byte": 0,
          "start_point": {
            "row": 0,
            "column": 0
          },
          "end_point": {
            "row": 0,
            "column": 0
          }
        },
        "linked_decl_guid": null,
<<<<<<< HEAD
        "caller_guid": "34458d1d-efd4-4491-827f-06334dedbb8b",
        "is_error": false
      },
      "template_types": []
=======
        "caller_guid": "6c80b8ab-1f8f-4a36-8ce3-bc840418fae5",
        "is_error": false,
        "caller_depth": null
      }
>>>>>>> 76fe7e91
    }
  },
  {
    "VariableUsage": {
      "ast_fields": {
        "guid": "10cf21e7-c75c-4cc8-8f09-a9084817fcec",
        "name": "name",
        "language": "Java",
        "file_path": "file:///main.java",
        "namespace": "",
        "parent_guid": "aa428eb0-f34d-48ad-8a7d-1e8cf40167b7",
        "childs_guid": [],
        "full_range": {
          "start_byte": 840,
          "end_byte": 847,
          "start_point": {
            "row": 23,
            "column": 21
          },
          "end_point": {
            "row": 23,
            "column": 28
          }
        },
        "declaration_range": {
          "start_byte": 0,
          "end_byte": 0,
          "start_point": {
            "row": 0,
            "column": 0
          },
          "end_point": {
            "row": 0,
            "column": 0
          }
        },
        "definition_range": {
          "start_byte": 0,
          "end_byte": 0,
          "start_point": {
            "row": 0,
            "column": 0
          },
          "end_point": {
            "row": 0,
            "column": 0
          }
        },
        "linked_decl_guid": null,
        "caller_guid": "b9f2f525-4dc4-4087-b946-b34dd6006095",
        "is_error": false,
        "caller_depth": null
      }
    }
  },
  {
    "VariableUsage": {
      "ast_fields": {
        "guid": "dfd57d88-1993-4d44-b5e8-9e53e1468538",
        "name": "out",
        "language": "Java",
        "file_path": "file:///main.java",
        "namespace": "",
        "parent_guid": "aa428eb0-f34d-48ad-8a7d-1e8cf40167b7",
        "childs_guid": [],
        "full_range": {
          "start_byte": 821,
          "end_byte": 831,
          "start_point": {
            "row": 23,
            "column": 2
          },
          "end_point": {
            "row": 23,
            "column": 12
          }
        },
        "declaration_range": {
          "start_byte": 0,
          "end_byte": 0,
          "start_point": {
            "row": 0,
            "column": 0
          },
          "end_point": {
            "row": 0,
            "column": 0
          }
        },
        "definition_range": {
          "start_byte": 0,
          "end_byte": 0,
          "start_point": {
            "row": 0,
            "column": 0
          },
          "end_point": {
            "row": 0,
            "column": 0
          }
        },
        "linked_decl_guid": null,
        "caller_guid": "bcacfb68-c46b-4990-bcb4-9e5a68b0f176",
        "is_error": false,
        "caller_depth": null
      }
    }
  },
  {
    "FunctionCall": {
      "ast_fields": {
        "guid": "3bcb5865-24e7-4bc7-b72a-7b71229bec07",
        "name": "HashMap",
        "language": "Java",
        "file_path": "file:///main.java",
        "namespace": "",
        "parent_guid": "1911838d-1ed5-4c56-b710-10ac56855680",
        "childs_guid": [],
        "full_range": {
          "start_byte": 1133,
          "end_byte": 1148,
          "start_point": {
            "row": 42,
            "column": 57
          },
          "end_point": {
            "row": 42,
            "column": 72
          }
        },
        "declaration_range": {
          "start_byte": 0,
          "end_byte": 0,
          "start_point": {
            "row": 0,
            "column": 0
          },
          "end_point": {
            "row": 0,
            "column": 0
          }
        },
        "definition_range": {
          "start_byte": 0,
          "end_byte": 0,
          "start_point": {
            "row": 0,
            "column": 0
          },
          "end_point": {
            "row": 0,
            "column": 0
          }
        },
        "linked_decl_guid": null,
        "caller_guid": "d7a743a1-a79c-4434-9491-5c4772dd3d99",
        "is_error": false,
        "caller_depth": null
      },
      "template_types": []
    }
  },
  {
    "VariableUsage": {
      "ast_fields": {
<<<<<<< HEAD
        "guid": "59049b35-3311-4b21-8ec1-f303e34efd35",
        "name": "get",
=======
        "guid": "41b7fc3b-a146-4669-b0d5-9121da38c741",
        "name": "a",
>>>>>>> 76fe7e91
        "language": "Java",
        "file_path": "file:///main.java",
        "namespace": "",
        "parent_guid": "20b52cbe-4f63-4d27-ac2d-7a9bd9f9ad87",
        "childs_guid": [],
        "full_range": {
          "start_byte": 1307,
          "end_byte": 1308,
          "start_point": {
            "row": 51,
            "column": 2
          },
          "end_point": {
            "row": 51,
            "column": 3
          }
        },
        "declaration_range": {
          "start_byte": 0,
          "end_byte": 0,
          "start_point": {
            "row": 0,
            "column": 0
          },
          "end_point": {
            "row": 0,
            "column": 0
          }
        },
        "definition_range": {
          "start_byte": 0,
          "end_byte": 0,
          "start_point": {
            "row": 0,
            "column": 0
          },
          "end_point": {
            "row": 0,
            "column": 0
          }
        },
        "linked_decl_guid": null,
        "caller_guid": null,
        "is_error": false,
        "caller_depth": null
      }
    }
  },
  {
    "VariableUsage": {
      "ast_fields": {
        "guid": "f23c9910-4d28-4e0c-8fb7-0a1d993651c7",
        "name": "a",
        "language": "Java",
        "file_path": "file:///main.java",
        "namespace": "",
        "parent_guid": "20b52cbe-4f63-4d27-ac2d-7a9bd9f9ad87",
        "childs_guid": [],
        "full_range": {
          "start_byte": 1310,
          "end_byte": 1311,
          "start_point": {
            "row": 51,
            "column": 5
          },
          "end_point": {
            "row": 51,
            "column": 6
          }
        },
        "declaration_range": {
          "start_byte": 0,
          "end_byte": 0,
          "start_point": {
            "row": 0,
            "column": 0
          },
          "end_point": {
            "row": 0,
            "column": 0
          }
        },
        "definition_range": {
          "start_byte": 0,
          "end_byte": 0,
          "start_point": {
            "row": 0,
            "column": 0
          },
          "end_point": {
            "row": 0,
            "column": 0
          }
        },
        "linked_decl_guid": null,
        "caller_guid": null,
        "is_error": false,
        "caller_depth": null
      }
    }
  },
  {
    "VariableUsage": {
      "ast_fields": {
        "guid": "dfb1bd41-ff23-476a-aa8f-95202e66b7b1",
        "name": "length",
        "language": "Java",
        "file_path": "file:///main.java",
        "namespace": "",
        "parent_guid": "20b52cbe-4f63-4d27-ac2d-7a9bd9f9ad87",
        "childs_guid": [],
        "full_range": {
          "start_byte": 1395,
          "end_byte": 1406,
          "start_point": {
            "row": 53,
            "column": 23
          },
          "end_point": {
            "row": 53,
            "column": 34
          }
        },
        "declaration_range": {
          "start_byte": 0,
          "end_byte": 0,
          "start_point": {
            "row": 0,
            "column": 0
          },
          "end_point": {
            "row": 0,
            "column": 0
          }
        },
        "definition_range": {
          "start_byte": 0,
          "end_byte": 0,
          "start_point": {
            "row": 0,
            "column": 0
          },
          "end_point": {
            "row": 0,
            "column": 0
          }
        },
        "linked_decl_guid": null,
        "caller_guid": "bedbadc4-50db-43c0-8da7-b456c0b20d6e",
        "is_error": false,
        "caller_depth": null
      }
    }
  },
  {
    "VariableUsage": {
      "ast_fields": {
        "guid": "ac926b92-7da6-48d6-b101-77451976fc06",
        "name": "out",
        "language": "Java",
        "file_path": "file:///main.java",
        "namespace": "",
        "parent_guid": "20b52cbe-4f63-4d27-ac2d-7a9bd9f9ad87",
        "childs_guid": [],
        "full_range": {
          "start_byte": 1376,
          "end_byte": 1386,
          "start_point": {
            "row": 53,
            "column": 4
          },
          "end_point": {
            "row": 53,
            "column": 14
          }
        },
        "declaration_range": {
          "start_byte": 0,
          "end_byte": 0,
          "start_point": {
            "row": 0,
            "column": 0
          },
          "end_point": {
            "row": 0,
            "column": 0
          }
        },
        "definition_range": {
          "start_byte": 0,
          "end_byte": 0,
          "start_point": {
            "row": 0,
            "column": 0
          },
          "end_point": {
            "row": 0,
            "column": 0
          }
        },
        "linked_decl_guid": null,
        "caller_guid": "8dc0a089-effa-4beb-902a-02c622734886",
        "is_error": false,
        "caller_depth": null
      }
    }
  },
  {
    "VariableUsage": {
      "ast_fields": {
        "guid": "69cd7e1f-25be-4fde-a190-ab668d91113c",
        "name": "s1",
        "language": "Java",
        "file_path": "file:///main.java",
        "namespace": "",
        "parent_guid": "aa428eb0-f34d-48ad-8a7d-1e8cf40167b7",
        "childs_guid": [],
        "full_range": {
          "start_byte": 764,
          "end_byte": 766,
          "start_point": {
            "row": 22,
            "column": 21
          },
          "end_point": {
            "row": 22,
            "column": 23
          }
        },
        "declaration_range": {
          "start_byte": 0,
          "end_byte": 0,
          "start_point": {
            "row": 0,
            "column": 0
          },
          "end_point": {
            "row": 0,
            "column": 0
          }
        },
        "definition_range": {
          "start_byte": 0,
          "end_byte": 0,
          "start_point": {
            "row": 0,
            "column": 0
          },
          "end_point": {
            "row": 0,
            "column": 0
          }
        },
        "linked_decl_guid": null,
        "caller_guid": null,
        "is_error": false,
        "caller_depth": null
      }
    }
  },
  {
    "VariableUsage": {
      "ast_fields": {
        "guid": "6c80b8ab-1f8f-4a36-8ce3-bc840418fae5",
        "name": "System",
        "language": "Java",
        "file_path": "file:///main.java",
        "namespace": "",
        "parent_guid": "aa428eb0-f34d-48ad-8a7d-1e8cf40167b7",
        "childs_guid": [],
        "full_range": {
          "start_byte": 745,
          "end_byte": 751,
          "start_point": {
            "row": 22,
            "column": 2
          },
          "end_point": {
            "row": 22,
            "column": 8
          }
        },
        "declaration_range": {
          "start_byte": 0,
          "end_byte": 0,
          "start_point": {
            "row": 0,
            "column": 0
          },
          "end_point": {
            "row": 0,
            "column": 0
          }
        },
        "definition_range": {
          "start_byte": 0,
          "end_byte": 0,
          "start_point": {
            "row": 0,
            "column": 0
          },
          "end_point": {
            "row": 0,
            "column": 0
          }
        },
        "linked_decl_guid": null,
        "caller_guid": null,
        "is_error": false,
        "caller_depth": null
      }
    }
  },
  {
    "VariableUsage": {
      "ast_fields": {
        "guid": "b9f2f525-4dc4-4087-b946-b34dd6006095",
        "name": "s1",
        "language": "Java",
        "file_path": "file:///main.java",
        "namespace": "",
        "parent_guid": "aa428eb0-f34d-48ad-8a7d-1e8cf40167b7",
        "childs_guid": [],
        "full_range": {
          "start_byte": 840,
          "end_byte": 842,
          "start_point": {
            "row": 23,
            "column": 21
          },
          "end_point": {
            "row": 23,
            "column": 23
          }
        },
        "declaration_range": {
          "start_byte": 0,
          "end_byte": 0,
          "start_point": {
            "row": 0,
            "column": 0
          },
          "end_point": {
            "row": 0,
            "column": 0
          }
        },
        "definition_range": {
          "start_byte": 0,
          "end_byte": 0,
          "start_point": {
            "row": 0,
            "column": 0
          },
          "end_point": {
            "row": 0,
            "column": 0
          }
        },
        "linked_decl_guid": null,
        "caller_guid": null,
        "is_error": false,
        "caller_depth": null
      }
    }
  },
  {
    "VariableUsage": {
      "ast_fields": {
        "guid": "bcacfb68-c46b-4990-bcb4-9e5a68b0f176",
        "name": "System",
        "language": "Java",
        "file_path": "file:///main.java",
        "namespace": "",
        "parent_guid": "aa428eb0-f34d-48ad-8a7d-1e8cf40167b7",
        "childs_guid": [],
        "full_range": {
          "start_byte": 821,
          "end_byte": 827,
          "start_point": {
            "row": 23,
            "column": 2
          },
          "end_point": {
            "row": 23,
            "column": 8
          }
        },
        "declaration_range": {
          "start_byte": 0,
          "end_byte": 0,
          "start_point": {
            "row": 0,
            "column": 0
          },
          "end_point": {
            "row": 0,
            "column": 0
          }
        },
        "definition_range": {
          "start_byte": 0,
          "end_byte": 0,
          "start_point": {
            "row": 0,
            "column": 0
          },
          "end_point": {
            "row": 0,
            "column": 0
          }
        },
        "linked_decl_guid": null,
        "caller_guid": null,
        "is_error": false,
        "caller_depth": null
      }
    }
  },
  {
    "VariableUsage": {
      "ast_fields": {
        "guid": "bedbadc4-50db-43c0-8da7-b456c0b20d6e",
        "name": "cars",
        "language": "Java",
        "file_path": "file:///main.java",
        "namespace": "",
        "parent_guid": "20b52cbe-4f63-4d27-ac2d-7a9bd9f9ad87",
        "childs_guid": [],
        "full_range": {
          "start_byte": 1395,
          "end_byte": 1399,
          "start_point": {
            "row": 53,
            "column": 23
          },
          "end_point": {
            "row": 53,
            "column": 27
          }
        },
        "declaration_range": {
          "start_byte": 0,
          "end_byte": 0,
          "start_point": {
            "row": 0,
            "column": 0
          },
          "end_point": {
            "row": 0,
            "column": 0
          }
        },
        "definition_range": {
          "start_byte": 0,
          "end_byte": 0,
          "start_point": {
            "row": 0,
            "column": 0
          },
          "end_point": {
            "row": 0,
            "column": 0
          }
        },
        "linked_decl_guid": null,
        "caller_guid": null,
        "is_error": false,
        "caller_depth": null
      }
    }
  },
  {
    "VariableUsage": {
      "ast_fields": {
        "guid": "8dc0a089-effa-4beb-902a-02c622734886",
        "name": "System",
        "language": "Java",
        "file_path": "file:///main.java",
        "namespace": "",
        "parent_guid": "20b52cbe-4f63-4d27-ac2d-7a9bd9f9ad87",
        "childs_guid": [],
        "full_range": {
          "start_byte": 1376,
          "end_byte": 1382,
          "start_point": {
            "row": 53,
            "column": 4
          },
          "end_point": {
            "row": 53,
            "column": 10
          }
        },
        "declaration_range": {
          "start_byte": 0,
          "end_byte": 0,
          "start_point": {
            "row": 0,
            "column": 0
          },
          "end_point": {
            "row": 0,
            "column": 0
          }
        },
        "definition_range": {
          "start_byte": 0,
          "end_byte": 0,
          "start_point": {
            "row": 0,
            "column": 0
          },
          "end_point": {
            "row": 0,
            "column": 0
          }
        },
        "linked_decl_guid": null,
        "caller_guid": null,
        "is_error": false,
        "caller_depth": null
      }
    }
  },
  {
    "FunctionCall": {
      "ast_fields": {
<<<<<<< HEAD
        "guid": "4c91e6e5-04ac-4e9f-8a94-eb8b4dc406ca",
        "name": "println",
=======
        "guid": "0f88c523-d10b-48cb-95da-6ae92bcd8912",
        "name": "get",
>>>>>>> 76fe7e91
        "language": "Java",
        "file_path": "file:///main.java",
        "namespace": "",
        "parent_guid": "1d1fa3ea-2660-4ef7-abc1-1b0385ad4b40",
        "childs_guid": [],
        "full_range": {
          "start_byte": 1230,
          "end_byte": 1249,
          "start_point": {
            "row": 46,
            "column": 15
          },
          "end_point": {
            "row": 46,
            "column": 34
          }
        },
        "declaration_range": {
          "start_byte": 0,
          "end_byte": 0,
          "start_point": {
            "row": 0,
            "column": 0
          },
          "end_point": {
            "row": 0,
            "column": 0
          }
        },
        "definition_range": {
          "start_byte": 0,
          "end_byte": 0,
          "start_point": {
            "row": 0,
            "column": 0
          },
          "end_point": {
            "row": 0,
            "column": 0
          }
        },
        "linked_decl_guid": null,
        "caller_guid": "0762fbf5-2021-4461-b93e-b5519e192500",
        "is_error": false,
        "caller_depth": null
      },
      "template_types": []
    }
  },
  {
    "VariableUsage": {
      "ast_fields": {
        "guid": "6f6cbc5a-a8d2-4cea-b573-40f75cb2846d",
        "name": "label",
        "language": "Java",
        "file_path": "file:///main.java",
        "namespace": "",
        "parent_guid": "1d1fa3ea-2660-4ef7-abc1-1b0385ad4b40",
        "childs_guid": [],
        "full_range": {
          "start_byte": 1243,
          "end_byte": 1248,
          "start_point": {
            "row": 46,
            "column": 28
          },
          "end_point": {
            "row": 46,
            "column": 33
          }
        },
        "declaration_range": {
          "start_byte": 0,
          "end_byte": 0,
          "start_point": {
            "row": 0,
            "column": 0
          },
          "end_point": {
            "row": 0,
            "column": 0
          }
        },
        "definition_range": {
          "start_byte": 0,
          "end_byte": 0,
          "start_point": {
            "row": 0,
            "column": 0
          },
          "end_point": {
            "row": 0,
            "column": 0
          }
        },
        "linked_decl_guid": null,
        "caller_guid": null,
        "is_error": false,
        "caller_depth": null
      }
    }
  },
  {
    "VariableUsage": {
      "ast_fields": {
        "guid": "0762fbf5-2021-4461-b93e-b5519e192500",
        "name": "BY_LABEL",
        "language": "Java",
        "file_path": "file:///main.java",
        "namespace": "",
        "parent_guid": "1d1fa3ea-2660-4ef7-abc1-1b0385ad4b40",
        "childs_guid": [],
        "full_range": {
          "start_byte": 1230,
          "end_byte": 1238,
          "start_point": {
            "row": 46,
            "column": 15
          },
          "end_point": {
            "row": 46,
            "column": 23
          }
        },
        "declaration_range": {
          "start_byte": 0,
          "end_byte": 0,
          "start_point": {
            "row": 0,
            "column": 0
          },
          "end_point": {
            "row": 0,
            "column": 0
          }
        },
        "definition_range": {
          "start_byte": 0,
          "end_byte": 0,
          "start_point": {
            "row": 0,
            "column": 0
          },
          "end_point": {
            "row": 0,
            "column": 0
          }
        },
        "linked_decl_guid": null,
        "caller_guid": null,
        "is_error": false,
        "caller_depth": null
      }
    }
  }
]<|MERGE_RESOLUTION|>--- conflicted
+++ resolved
@@ -1061,13 +1061,8 @@
   {
     "FunctionDeclaration": {
       "ast_fields": {
-<<<<<<< HEAD
-        "guid": "3ebd295e-edd7-47d4-9f7e-f07990397225",
-        "name": "Student",
-=======
         "guid": "edc2f52d-5b47-4a54-a6ed-e4b668b51a7d",
         "name": "run",
->>>>>>> 76fe7e91
         "language": "Java",
         "file_path": "file:///main.java",
         "namespace": "",
@@ -1110,14 +1105,9 @@
           }
         },
         "linked_decl_guid": null,
-<<<<<<< HEAD
-        "caller_guid": "d85991e9-efa0-448d-a865-6c6c5b0a7384",
-        "is_error": false
-=======
-        "caller_guid": null,
-        "is_error": false,
-        "caller_depth": null
->>>>>>> 76fe7e91
+        "caller_guid": null,
+        "is_error": false,
+        "caller_depth": null
       },
       "template_types": [],
       "args": [
@@ -1586,13 +1576,8 @@
   {
     "StructDeclaration": {
       "ast_fields": {
-<<<<<<< HEAD
-        "guid": "63be3d02-c9fb-4311-9ebe-f3f879b60200",
-        "name": "println",
-=======
         "guid": "1911838d-1ed5-4c56-b710-10ac56855680",
         "name": "Level",
->>>>>>> 76fe7e91
         "language": "Java",
         "file_path": "file:///main.java",
         "namespace": "",
@@ -1852,10 +1837,6 @@
           }
         },
         "linked_decl_guid": null,
-<<<<<<< HEAD
-        "caller_guid": "ba24db72-f103-4d33-9947-cd0c94ce3bac",
-        "is_error": false
-=======
         "caller_guid": null,
         "is_error": false,
         "caller_depth": null
@@ -1867,7 +1848,6 @@
         "namespace": "",
         "guid": null,
         "nested_types": []
->>>>>>> 76fe7e91
       }
     }
   },
@@ -1980,13 +1960,8 @@
   {
     "CommentDefinition": {
       "ast_fields": {
-<<<<<<< HEAD
-        "guid": "14d07d72-f627-4f36-98c0-623fa1f9a103",
-        "name": "println",
-=======
         "guid": "09a61b10-dae2-41a2-b8ed-50fc6691afd0",
         "name": "",
->>>>>>> 76fe7e91
         "language": "Java",
         "file_path": "file:///main.java",
         "namespace": "",
@@ -2778,13 +2753,8 @@
   {
     "VariableUsage": {
       "ast_fields": {
-<<<<<<< HEAD
-        "guid": "ea0d44a2-1a7a-4e29-80de-b39b47cb34f8",
-        "name": "HashMap",
-=======
         "guid": "05719aa3-1308-4476-a95a-b7b405f2edeb",
         "name": "out",
->>>>>>> 76fe7e91
         "language": "Java",
         "file_path": "file:///main.java",
         "namespace": "",
@@ -2827,67 +2797,538 @@
           }
         },
         "linked_decl_guid": null,
-<<<<<<< HEAD
-        "caller_guid": "34458d1d-efd4-4491-827f-06334dedbb8b",
-        "is_error": false
+        "caller_guid": "6c80b8ab-1f8f-4a36-8ce3-bc840418fae5",
+        "is_error": false,
+        "caller_depth": null
+      }
+    }
+  },
+  {
+    "VariableUsage": {
+      "ast_fields": {
+        "guid": "10cf21e7-c75c-4cc8-8f09-a9084817fcec",
+        "name": "name",
+        "language": "Java",
+        "file_path": "file:///main.java",
+        "namespace": "",
+        "parent_guid": "aa428eb0-f34d-48ad-8a7d-1e8cf40167b7",
+        "childs_guid": [],
+        "full_range": {
+          "start_byte": 840,
+          "end_byte": 847,
+          "start_point": {
+            "row": 23,
+            "column": 21
+          },
+          "end_point": {
+            "row": 23,
+            "column": 28
+          }
+        },
+        "declaration_range": {
+          "start_byte": 0,
+          "end_byte": 0,
+          "start_point": {
+            "row": 0,
+            "column": 0
+          },
+          "end_point": {
+            "row": 0,
+            "column": 0
+          }
+        },
+        "definition_range": {
+          "start_byte": 0,
+          "end_byte": 0,
+          "start_point": {
+            "row": 0,
+            "column": 0
+          },
+          "end_point": {
+            "row": 0,
+            "column": 0
+          }
+        },
+        "linked_decl_guid": null,
+        "caller_guid": "b9f2f525-4dc4-4087-b946-b34dd6006095",
+        "is_error": false,
+        "caller_depth": null
+      }
+    }
+  },
+  {
+    "VariableUsage": {
+      "ast_fields": {
+        "guid": "dfd57d88-1993-4d44-b5e8-9e53e1468538",
+        "name": "out",
+        "language": "Java",
+        "file_path": "file:///main.java",
+        "namespace": "",
+        "parent_guid": "aa428eb0-f34d-48ad-8a7d-1e8cf40167b7",
+        "childs_guid": [],
+        "full_range": {
+          "start_byte": 821,
+          "end_byte": 831,
+          "start_point": {
+            "row": 23,
+            "column": 2
+          },
+          "end_point": {
+            "row": 23,
+            "column": 12
+          }
+        },
+        "declaration_range": {
+          "start_byte": 0,
+          "end_byte": 0,
+          "start_point": {
+            "row": 0,
+            "column": 0
+          },
+          "end_point": {
+            "row": 0,
+            "column": 0
+          }
+        },
+        "definition_range": {
+          "start_byte": 0,
+          "end_byte": 0,
+          "start_point": {
+            "row": 0,
+            "column": 0
+          },
+          "end_point": {
+            "row": 0,
+            "column": 0
+          }
+        },
+        "linked_decl_guid": null,
+        "caller_guid": "bcacfb68-c46b-4990-bcb4-9e5a68b0f176",
+        "is_error": false,
+        "caller_depth": null
+      }
+    }
+  },
+  {
+    "FunctionCall": {
+      "ast_fields": {
+        "guid": "3bcb5865-24e7-4bc7-b72a-7b71229bec07",
+        "name": "HashMap",
+        "language": "Java",
+        "file_path": "file:///main.java",
+        "namespace": "",
+        "parent_guid": "1911838d-1ed5-4c56-b710-10ac56855680",
+        "childs_guid": [],
+        "full_range": {
+          "start_byte": 1133,
+          "end_byte": 1148,
+          "start_point": {
+            "row": 42,
+            "column": 57
+          },
+          "end_point": {
+            "row": 42,
+            "column": 72
+          }
+        },
+        "declaration_range": {
+          "start_byte": 0,
+          "end_byte": 0,
+          "start_point": {
+            "row": 0,
+            "column": 0
+          },
+          "end_point": {
+            "row": 0,
+            "column": 0
+          }
+        },
+        "definition_range": {
+          "start_byte": 0,
+          "end_byte": 0,
+          "start_point": {
+            "row": 0,
+            "column": 0
+          },
+          "end_point": {
+            "row": 0,
+            "column": 0
+          }
+        },
+        "linked_decl_guid": null,
+        "caller_guid": "d7a743a1-a79c-4434-9491-5c4772dd3d99",
+        "is_error": false,
+        "caller_depth": null
       },
       "template_types": []
-=======
-        "caller_guid": "6c80b8ab-1f8f-4a36-8ce3-bc840418fae5",
-        "is_error": false,
-        "caller_depth": null
-      }
->>>>>>> 76fe7e91
     }
   },
   {
     "VariableUsage": {
       "ast_fields": {
-        "guid": "10cf21e7-c75c-4cc8-8f09-a9084817fcec",
-        "name": "name",
+        "guid": "41b7fc3b-a146-4669-b0d5-9121da38c741",
+        "name": "a",
+        "language": "Java",
+        "file_path": "file:///main.java",
+        "namespace": "",
+        "parent_guid": "20b52cbe-4f63-4d27-ac2d-7a9bd9f9ad87",
+        "childs_guid": [],
+        "full_range": {
+          "start_byte": 1307,
+          "end_byte": 1308,
+          "start_point": {
+            "row": 51,
+            "column": 2
+          },
+          "end_point": {
+            "row": 51,
+            "column": 3
+          }
+        },
+        "declaration_range": {
+          "start_byte": 0,
+          "end_byte": 0,
+          "start_point": {
+            "row": 0,
+            "column": 0
+          },
+          "end_point": {
+            "row": 0,
+            "column": 0
+          }
+        },
+        "definition_range": {
+          "start_byte": 0,
+          "end_byte": 0,
+          "start_point": {
+            "row": 0,
+            "column": 0
+          },
+          "end_point": {
+            "row": 0,
+            "column": 0
+          }
+        },
+        "linked_decl_guid": null,
+        "caller_guid": null,
+        "is_error": false,
+        "caller_depth": null
+      }
+    }
+  },
+  {
+    "VariableUsage": {
+      "ast_fields": {
+        "guid": "f23c9910-4d28-4e0c-8fb7-0a1d993651c7",
+        "name": "a",
+        "language": "Java",
+        "file_path": "file:///main.java",
+        "namespace": "",
+        "parent_guid": "20b52cbe-4f63-4d27-ac2d-7a9bd9f9ad87",
+        "childs_guid": [],
+        "full_range": {
+          "start_byte": 1310,
+          "end_byte": 1311,
+          "start_point": {
+            "row": 51,
+            "column": 5
+          },
+          "end_point": {
+            "row": 51,
+            "column": 6
+          }
+        },
+        "declaration_range": {
+          "start_byte": 0,
+          "end_byte": 0,
+          "start_point": {
+            "row": 0,
+            "column": 0
+          },
+          "end_point": {
+            "row": 0,
+            "column": 0
+          }
+        },
+        "definition_range": {
+          "start_byte": 0,
+          "end_byte": 0,
+          "start_point": {
+            "row": 0,
+            "column": 0
+          },
+          "end_point": {
+            "row": 0,
+            "column": 0
+          }
+        },
+        "linked_decl_guid": null,
+        "caller_guid": null,
+        "is_error": false,
+        "caller_depth": null
+      }
+    }
+  },
+  {
+    "VariableUsage": {
+      "ast_fields": {
+        "guid": "dfb1bd41-ff23-476a-aa8f-95202e66b7b1",
+        "name": "length",
+        "language": "Java",
+        "file_path": "file:///main.java",
+        "namespace": "",
+        "parent_guid": "20b52cbe-4f63-4d27-ac2d-7a9bd9f9ad87",
+        "childs_guid": [],
+        "full_range": {
+          "start_byte": 1395,
+          "end_byte": 1406,
+          "start_point": {
+            "row": 53,
+            "column": 23
+          },
+          "end_point": {
+            "row": 53,
+            "column": 34
+          }
+        },
+        "declaration_range": {
+          "start_byte": 0,
+          "end_byte": 0,
+          "start_point": {
+            "row": 0,
+            "column": 0
+          },
+          "end_point": {
+            "row": 0,
+            "column": 0
+          }
+        },
+        "definition_range": {
+          "start_byte": 0,
+          "end_byte": 0,
+          "start_point": {
+            "row": 0,
+            "column": 0
+          },
+          "end_point": {
+            "row": 0,
+            "column": 0
+          }
+        },
+        "linked_decl_guid": null,
+        "caller_guid": "bedbadc4-50db-43c0-8da7-b456c0b20d6e",
+        "is_error": false,
+        "caller_depth": null
+      }
+    }
+  },
+  {
+    "VariableUsage": {
+      "ast_fields": {
+        "guid": "ac926b92-7da6-48d6-b101-77451976fc06",
+        "name": "out",
+        "language": "Java",
+        "file_path": "file:///main.java",
+        "namespace": "",
+        "parent_guid": "20b52cbe-4f63-4d27-ac2d-7a9bd9f9ad87",
+        "childs_guid": [],
+        "full_range": {
+          "start_byte": 1376,
+          "end_byte": 1386,
+          "start_point": {
+            "row": 53,
+            "column": 4
+          },
+          "end_point": {
+            "row": 53,
+            "column": 14
+          }
+        },
+        "declaration_range": {
+          "start_byte": 0,
+          "end_byte": 0,
+          "start_point": {
+            "row": 0,
+            "column": 0
+          },
+          "end_point": {
+            "row": 0,
+            "column": 0
+          }
+        },
+        "definition_range": {
+          "start_byte": 0,
+          "end_byte": 0,
+          "start_point": {
+            "row": 0,
+            "column": 0
+          },
+          "end_point": {
+            "row": 0,
+            "column": 0
+          }
+        },
+        "linked_decl_guid": null,
+        "caller_guid": "8dc0a089-effa-4beb-902a-02c622734886",
+        "is_error": false,
+        "caller_depth": null
+      }
+    }
+  },
+  {
+    "VariableUsage": {
+      "ast_fields": {
+        "guid": "69cd7e1f-25be-4fde-a190-ab668d91113c",
+        "name": "s1",
         "language": "Java",
         "file_path": "file:///main.java",
         "namespace": "",
         "parent_guid": "aa428eb0-f34d-48ad-8a7d-1e8cf40167b7",
         "childs_guid": [],
         "full_range": {
+          "start_byte": 764,
+          "end_byte": 766,
+          "start_point": {
+            "row": 22,
+            "column": 21
+          },
+          "end_point": {
+            "row": 22,
+            "column": 23
+          }
+        },
+        "declaration_range": {
+          "start_byte": 0,
+          "end_byte": 0,
+          "start_point": {
+            "row": 0,
+            "column": 0
+          },
+          "end_point": {
+            "row": 0,
+            "column": 0
+          }
+        },
+        "definition_range": {
+          "start_byte": 0,
+          "end_byte": 0,
+          "start_point": {
+            "row": 0,
+            "column": 0
+          },
+          "end_point": {
+            "row": 0,
+            "column": 0
+          }
+        },
+        "linked_decl_guid": null,
+        "caller_guid": null,
+        "is_error": false,
+        "caller_depth": null
+      }
+    }
+  },
+  {
+    "VariableUsage": {
+      "ast_fields": {
+        "guid": "6c80b8ab-1f8f-4a36-8ce3-bc840418fae5",
+        "name": "System",
+        "language": "Java",
+        "file_path": "file:///main.java",
+        "namespace": "",
+        "parent_guid": "aa428eb0-f34d-48ad-8a7d-1e8cf40167b7",
+        "childs_guid": [],
+        "full_range": {
+          "start_byte": 745,
+          "end_byte": 751,
+          "start_point": {
+            "row": 22,
+            "column": 2
+          },
+          "end_point": {
+            "row": 22,
+            "column": 8
+          }
+        },
+        "declaration_range": {
+          "start_byte": 0,
+          "end_byte": 0,
+          "start_point": {
+            "row": 0,
+            "column": 0
+          },
+          "end_point": {
+            "row": 0,
+            "column": 0
+          }
+        },
+        "definition_range": {
+          "start_byte": 0,
+          "end_byte": 0,
+          "start_point": {
+            "row": 0,
+            "column": 0
+          },
+          "end_point": {
+            "row": 0,
+            "column": 0
+          }
+        },
+        "linked_decl_guid": null,
+        "caller_guid": null,
+        "is_error": false,
+        "caller_depth": null
+      }
+    }
+  },
+  {
+    "VariableUsage": {
+      "ast_fields": {
+        "guid": "b9f2f525-4dc4-4087-b946-b34dd6006095",
+        "name": "s1",
+        "language": "Java",
+        "file_path": "file:///main.java",
+        "namespace": "",
+        "parent_guid": "aa428eb0-f34d-48ad-8a7d-1e8cf40167b7",
+        "childs_guid": [],
+        "full_range": {
           "start_byte": 840,
-          "end_byte": 847,
+          "end_byte": 842,
           "start_point": {
             "row": 23,
             "column": 21
           },
           "end_point": {
             "row": 23,
-            "column": 28
-          }
-        },
-        "declaration_range": {
-          "start_byte": 0,
-          "end_byte": 0,
-          "start_point": {
-            "row": 0,
-            "column": 0
-          },
-          "end_point": {
-            "row": 0,
-            "column": 0
-          }
-        },
-        "definition_range": {
-          "start_byte": 0,
-          "end_byte": 0,
-          "start_point": {
-            "row": 0,
-            "column": 0
-          },
-          "end_point": {
-            "row": 0,
-            "column": 0
-          }
-        },
-        "linked_decl_guid": null,
-        "caller_guid": "b9f2f525-4dc4-4087-b946-b34dd6006095",
+            "column": 23
+          }
+        },
+        "declaration_range": {
+          "start_byte": 0,
+          "end_byte": 0,
+          "start_point": {
+            "row": 0,
+            "column": 0
+          },
+          "end_point": {
+            "row": 0,
+            "column": 0
+          }
+        },
+        "definition_range": {
+          "start_byte": 0,
+          "end_byte": 0,
+          "start_point": {
+            "row": 0,
+            "column": 0
+          },
+          "end_point": {
+            "row": 0,
+            "column": 0
+          }
+        },
+        "linked_decl_guid": null,
+        "caller_guid": null,
         "is_error": false,
         "caller_depth": null
       }
@@ -2896,8 +3337,8 @@
   {
     "VariableUsage": {
       "ast_fields": {
-        "guid": "dfd57d88-1993-4d44-b5e8-9e53e1468538",
-        "name": "out",
+        "guid": "bcacfb68-c46b-4990-bcb4-9e5a68b0f176",
+        "name": "System",
         "language": "Java",
         "file_path": "file:///main.java",
         "namespace": "",
@@ -2905,42 +3346,148 @@
         "childs_guid": [],
         "full_range": {
           "start_byte": 821,
-          "end_byte": 831,
+          "end_byte": 827,
           "start_point": {
             "row": 23,
             "column": 2
           },
           "end_point": {
             "row": 23,
-            "column": 12
-          }
-        },
-        "declaration_range": {
-          "start_byte": 0,
-          "end_byte": 0,
-          "start_point": {
-            "row": 0,
-            "column": 0
-          },
-          "end_point": {
-            "row": 0,
-            "column": 0
-          }
-        },
-        "definition_range": {
-          "start_byte": 0,
-          "end_byte": 0,
-          "start_point": {
-            "row": 0,
-            "column": 0
-          },
-          "end_point": {
-            "row": 0,
-            "column": 0
-          }
-        },
-        "linked_decl_guid": null,
-        "caller_guid": "bcacfb68-c46b-4990-bcb4-9e5a68b0f176",
+            "column": 8
+          }
+        },
+        "declaration_range": {
+          "start_byte": 0,
+          "end_byte": 0,
+          "start_point": {
+            "row": 0,
+            "column": 0
+          },
+          "end_point": {
+            "row": 0,
+            "column": 0
+          }
+        },
+        "definition_range": {
+          "start_byte": 0,
+          "end_byte": 0,
+          "start_point": {
+            "row": 0,
+            "column": 0
+          },
+          "end_point": {
+            "row": 0,
+            "column": 0
+          }
+        },
+        "linked_decl_guid": null,
+        "caller_guid": null,
+        "is_error": false,
+        "caller_depth": null
+      }
+    }
+  },
+  {
+    "VariableUsage": {
+      "ast_fields": {
+        "guid": "bedbadc4-50db-43c0-8da7-b456c0b20d6e",
+        "name": "cars",
+        "language": "Java",
+        "file_path": "file:///main.java",
+        "namespace": "",
+        "parent_guid": "20b52cbe-4f63-4d27-ac2d-7a9bd9f9ad87",
+        "childs_guid": [],
+        "full_range": {
+          "start_byte": 1395,
+          "end_byte": 1399,
+          "start_point": {
+            "row": 53,
+            "column": 23
+          },
+          "end_point": {
+            "row": 53,
+            "column": 27
+          }
+        },
+        "declaration_range": {
+          "start_byte": 0,
+          "end_byte": 0,
+          "start_point": {
+            "row": 0,
+            "column": 0
+          },
+          "end_point": {
+            "row": 0,
+            "column": 0
+          }
+        },
+        "definition_range": {
+          "start_byte": 0,
+          "end_byte": 0,
+          "start_point": {
+            "row": 0,
+            "column": 0
+          },
+          "end_point": {
+            "row": 0,
+            "column": 0
+          }
+        },
+        "linked_decl_guid": null,
+        "caller_guid": null,
+        "is_error": false,
+        "caller_depth": null
+      }
+    }
+  },
+  {
+    "VariableUsage": {
+      "ast_fields": {
+        "guid": "8dc0a089-effa-4beb-902a-02c622734886",
+        "name": "System",
+        "language": "Java",
+        "file_path": "file:///main.java",
+        "namespace": "",
+        "parent_guid": "20b52cbe-4f63-4d27-ac2d-7a9bd9f9ad87",
+        "childs_guid": [],
+        "full_range": {
+          "start_byte": 1376,
+          "end_byte": 1382,
+          "start_point": {
+            "row": 53,
+            "column": 4
+          },
+          "end_point": {
+            "row": 53,
+            "column": 10
+          }
+        },
+        "declaration_range": {
+          "start_byte": 0,
+          "end_byte": 0,
+          "start_point": {
+            "row": 0,
+            "column": 0
+          },
+          "end_point": {
+            "row": 0,
+            "column": 0
+          }
+        },
+        "definition_range": {
+          "start_byte": 0,
+          "end_byte": 0,
+          "start_point": {
+            "row": 0,
+            "column": 0
+          },
+          "end_point": {
+            "row": 0,
+            "column": 0
+          }
+        },
+        "linked_decl_guid": null,
+        "caller_guid": null,
         "is_error": false,
         "caller_depth": null
       }
@@ -2949,51 +3496,51 @@
   {
     "FunctionCall": {
       "ast_fields": {
-        "guid": "3bcb5865-24e7-4bc7-b72a-7b71229bec07",
-        "name": "HashMap",
-        "language": "Java",
-        "file_path": "file:///main.java",
-        "namespace": "",
-        "parent_guid": "1911838d-1ed5-4c56-b710-10ac56855680",
-        "childs_guid": [],
-        "full_range": {
-          "start_byte": 1133,
-          "end_byte": 1148,
-          "start_point": {
-            "row": 42,
-            "column": 57
-          },
-          "end_point": {
-            "row": 42,
-            "column": 72
-          }
-        },
-        "declaration_range": {
-          "start_byte": 0,
-          "end_byte": 0,
-          "start_point": {
-            "row": 0,
-            "column": 0
-          },
-          "end_point": {
-            "row": 0,
-            "column": 0
-          }
-        },
-        "definition_range": {
-          "start_byte": 0,
-          "end_byte": 0,
-          "start_point": {
-            "row": 0,
-            "column": 0
-          },
-          "end_point": {
-            "row": 0,
-            "column": 0
-          }
-        },
-        "linked_decl_guid": null,
-        "caller_guid": "d7a743a1-a79c-4434-9491-5c4772dd3d99",
+        "guid": "0f88c523-d10b-48cb-95da-6ae92bcd8912",
+        "name": "get",
+        "language": "Java",
+        "file_path": "file:///main.java",
+        "namespace": "",
+        "parent_guid": "1d1fa3ea-2660-4ef7-abc1-1b0385ad4b40",
+        "childs_guid": [],
+        "full_range": {
+          "start_byte": 1230,
+          "end_byte": 1249,
+          "start_point": {
+            "row": 46,
+            "column": 15
+          },
+          "end_point": {
+            "row": 46,
+            "column": 34
+          }
+        },
+        "declaration_range": {
+          "start_byte": 0,
+          "end_byte": 0,
+          "start_point": {
+            "row": 0,
+            "column": 0
+          },
+          "end_point": {
+            "row": 0,
+            "column": 0
+          }
+        },
+        "definition_range": {
+          "start_byte": 0,
+          "end_byte": 0,
+          "start_point": {
+            "row": 0,
+            "column": 0
+          },
+          "end_point": {
+            "row": 0,
+            "column": 0
+          }
+        },
+        "linked_decl_guid": null,
+        "caller_guid": "0762fbf5-2021-4461-b93e-b5519e192500",
         "is_error": false,
         "caller_depth": null
       },
@@ -3003,28 +3550,23 @@
   {
     "VariableUsage": {
       "ast_fields": {
-<<<<<<< HEAD
-        "guid": "59049b35-3311-4b21-8ec1-f303e34efd35",
-        "name": "get",
-=======
-        "guid": "41b7fc3b-a146-4669-b0d5-9121da38c741",
-        "name": "a",
->>>>>>> 76fe7e91
-        "language": "Java",
-        "file_path": "file:///main.java",
-        "namespace": "",
-        "parent_guid": "20b52cbe-4f63-4d27-ac2d-7a9bd9f9ad87",
-        "childs_guid": [],
-        "full_range": {
-          "start_byte": 1307,
-          "end_byte": 1308,
-          "start_point": {
-            "row": 51,
-            "column": 2
-          },
-          "end_point": {
-            "row": 51,
-            "column": 3
+        "guid": "6f6cbc5a-a8d2-4cea-b573-40f75cb2846d",
+        "name": "label",
+        "language": "Java",
+        "file_path": "file:///main.java",
+        "namespace": "",
+        "parent_guid": "1d1fa3ea-2660-4ef7-abc1-1b0385ad4b40",
+        "childs_guid": [],
+        "full_range": {
+          "start_byte": 1243,
+          "end_byte": 1248,
+          "start_point": {
+            "row": 46,
+            "column": 28
+          },
+          "end_point": {
+            "row": 46,
+            "column": 33
           }
         },
         "declaration_range": {
@@ -3061,490 +3603,8 @@
   {
     "VariableUsage": {
       "ast_fields": {
-        "guid": "f23c9910-4d28-4e0c-8fb7-0a1d993651c7",
-        "name": "a",
-        "language": "Java",
-        "file_path": "file:///main.java",
-        "namespace": "",
-        "parent_guid": "20b52cbe-4f63-4d27-ac2d-7a9bd9f9ad87",
-        "childs_guid": [],
-        "full_range": {
-          "start_byte": 1310,
-          "end_byte": 1311,
-          "start_point": {
-            "row": 51,
-            "column": 5
-          },
-          "end_point": {
-            "row": 51,
-            "column": 6
-          }
-        },
-        "declaration_range": {
-          "start_byte": 0,
-          "end_byte": 0,
-          "start_point": {
-            "row": 0,
-            "column": 0
-          },
-          "end_point": {
-            "row": 0,
-            "column": 0
-          }
-        },
-        "definition_range": {
-          "start_byte": 0,
-          "end_byte": 0,
-          "start_point": {
-            "row": 0,
-            "column": 0
-          },
-          "end_point": {
-            "row": 0,
-            "column": 0
-          }
-        },
-        "linked_decl_guid": null,
-        "caller_guid": null,
-        "is_error": false,
-        "caller_depth": null
-      }
-    }
-  },
-  {
-    "VariableUsage": {
-      "ast_fields": {
-        "guid": "dfb1bd41-ff23-476a-aa8f-95202e66b7b1",
-        "name": "length",
-        "language": "Java",
-        "file_path": "file:///main.java",
-        "namespace": "",
-        "parent_guid": "20b52cbe-4f63-4d27-ac2d-7a9bd9f9ad87",
-        "childs_guid": [],
-        "full_range": {
-          "start_byte": 1395,
-          "end_byte": 1406,
-          "start_point": {
-            "row": 53,
-            "column": 23
-          },
-          "end_point": {
-            "row": 53,
-            "column": 34
-          }
-        },
-        "declaration_range": {
-          "start_byte": 0,
-          "end_byte": 0,
-          "start_point": {
-            "row": 0,
-            "column": 0
-          },
-          "end_point": {
-            "row": 0,
-            "column": 0
-          }
-        },
-        "definition_range": {
-          "start_byte": 0,
-          "end_byte": 0,
-          "start_point": {
-            "row": 0,
-            "column": 0
-          },
-          "end_point": {
-            "row": 0,
-            "column": 0
-          }
-        },
-        "linked_decl_guid": null,
-        "caller_guid": "bedbadc4-50db-43c0-8da7-b456c0b20d6e",
-        "is_error": false,
-        "caller_depth": null
-      }
-    }
-  },
-  {
-    "VariableUsage": {
-      "ast_fields": {
-        "guid": "ac926b92-7da6-48d6-b101-77451976fc06",
-        "name": "out",
-        "language": "Java",
-        "file_path": "file:///main.java",
-        "namespace": "",
-        "parent_guid": "20b52cbe-4f63-4d27-ac2d-7a9bd9f9ad87",
-        "childs_guid": [],
-        "full_range": {
-          "start_byte": 1376,
-          "end_byte": 1386,
-          "start_point": {
-            "row": 53,
-            "column": 4
-          },
-          "end_point": {
-            "row": 53,
-            "column": 14
-          }
-        },
-        "declaration_range": {
-          "start_byte": 0,
-          "end_byte": 0,
-          "start_point": {
-            "row": 0,
-            "column": 0
-          },
-          "end_point": {
-            "row": 0,
-            "column": 0
-          }
-        },
-        "definition_range": {
-          "start_byte": 0,
-          "end_byte": 0,
-          "start_point": {
-            "row": 0,
-            "column": 0
-          },
-          "end_point": {
-            "row": 0,
-            "column": 0
-          }
-        },
-        "linked_decl_guid": null,
-        "caller_guid": "8dc0a089-effa-4beb-902a-02c622734886",
-        "is_error": false,
-        "caller_depth": null
-      }
-    }
-  },
-  {
-    "VariableUsage": {
-      "ast_fields": {
-        "guid": "69cd7e1f-25be-4fde-a190-ab668d91113c",
-        "name": "s1",
-        "language": "Java",
-        "file_path": "file:///main.java",
-        "namespace": "",
-        "parent_guid": "aa428eb0-f34d-48ad-8a7d-1e8cf40167b7",
-        "childs_guid": [],
-        "full_range": {
-          "start_byte": 764,
-          "end_byte": 766,
-          "start_point": {
-            "row": 22,
-            "column": 21
-          },
-          "end_point": {
-            "row": 22,
-            "column": 23
-          }
-        },
-        "declaration_range": {
-          "start_byte": 0,
-          "end_byte": 0,
-          "start_point": {
-            "row": 0,
-            "column": 0
-          },
-          "end_point": {
-            "row": 0,
-            "column": 0
-          }
-        },
-        "definition_range": {
-          "start_byte": 0,
-          "end_byte": 0,
-          "start_point": {
-            "row": 0,
-            "column": 0
-          },
-          "end_point": {
-            "row": 0,
-            "column": 0
-          }
-        },
-        "linked_decl_guid": null,
-        "caller_guid": null,
-        "is_error": false,
-        "caller_depth": null
-      }
-    }
-  },
-  {
-    "VariableUsage": {
-      "ast_fields": {
-        "guid": "6c80b8ab-1f8f-4a36-8ce3-bc840418fae5",
-        "name": "System",
-        "language": "Java",
-        "file_path": "file:///main.java",
-        "namespace": "",
-        "parent_guid": "aa428eb0-f34d-48ad-8a7d-1e8cf40167b7",
-        "childs_guid": [],
-        "full_range": {
-          "start_byte": 745,
-          "end_byte": 751,
-          "start_point": {
-            "row": 22,
-            "column": 2
-          },
-          "end_point": {
-            "row": 22,
-            "column": 8
-          }
-        },
-        "declaration_range": {
-          "start_byte": 0,
-          "end_byte": 0,
-          "start_point": {
-            "row": 0,
-            "column": 0
-          },
-          "end_point": {
-            "row": 0,
-            "column": 0
-          }
-        },
-        "definition_range": {
-          "start_byte": 0,
-          "end_byte": 0,
-          "start_point": {
-            "row": 0,
-            "column": 0
-          },
-          "end_point": {
-            "row": 0,
-            "column": 0
-          }
-        },
-        "linked_decl_guid": null,
-        "caller_guid": null,
-        "is_error": false,
-        "caller_depth": null
-      }
-    }
-  },
-  {
-    "VariableUsage": {
-      "ast_fields": {
-        "guid": "b9f2f525-4dc4-4087-b946-b34dd6006095",
-        "name": "s1",
-        "language": "Java",
-        "file_path": "file:///main.java",
-        "namespace": "",
-        "parent_guid": "aa428eb0-f34d-48ad-8a7d-1e8cf40167b7",
-        "childs_guid": [],
-        "full_range": {
-          "start_byte": 840,
-          "end_byte": 842,
-          "start_point": {
-            "row": 23,
-            "column": 21
-          },
-          "end_point": {
-            "row": 23,
-            "column": 23
-          }
-        },
-        "declaration_range": {
-          "start_byte": 0,
-          "end_byte": 0,
-          "start_point": {
-            "row": 0,
-            "column": 0
-          },
-          "end_point": {
-            "row": 0,
-            "column": 0
-          }
-        },
-        "definition_range": {
-          "start_byte": 0,
-          "end_byte": 0,
-          "start_point": {
-            "row": 0,
-            "column": 0
-          },
-          "end_point": {
-            "row": 0,
-            "column": 0
-          }
-        },
-        "linked_decl_guid": null,
-        "caller_guid": null,
-        "is_error": false,
-        "caller_depth": null
-      }
-    }
-  },
-  {
-    "VariableUsage": {
-      "ast_fields": {
-        "guid": "bcacfb68-c46b-4990-bcb4-9e5a68b0f176",
-        "name": "System",
-        "language": "Java",
-        "file_path": "file:///main.java",
-        "namespace": "",
-        "parent_guid": "aa428eb0-f34d-48ad-8a7d-1e8cf40167b7",
-        "childs_guid": [],
-        "full_range": {
-          "start_byte": 821,
-          "end_byte": 827,
-          "start_point": {
-            "row": 23,
-            "column": 2
-          },
-          "end_point": {
-            "row": 23,
-            "column": 8
-          }
-        },
-        "declaration_range": {
-          "start_byte": 0,
-          "end_byte": 0,
-          "start_point": {
-            "row": 0,
-            "column": 0
-          },
-          "end_point": {
-            "row": 0,
-            "column": 0
-          }
-        },
-        "definition_range": {
-          "start_byte": 0,
-          "end_byte": 0,
-          "start_point": {
-            "row": 0,
-            "column": 0
-          },
-          "end_point": {
-            "row": 0,
-            "column": 0
-          }
-        },
-        "linked_decl_guid": null,
-        "caller_guid": null,
-        "is_error": false,
-        "caller_depth": null
-      }
-    }
-  },
-  {
-    "VariableUsage": {
-      "ast_fields": {
-        "guid": "bedbadc4-50db-43c0-8da7-b456c0b20d6e",
-        "name": "cars",
-        "language": "Java",
-        "file_path": "file:///main.java",
-        "namespace": "",
-        "parent_guid": "20b52cbe-4f63-4d27-ac2d-7a9bd9f9ad87",
-        "childs_guid": [],
-        "full_range": {
-          "start_byte": 1395,
-          "end_byte": 1399,
-          "start_point": {
-            "row": 53,
-            "column": 23
-          },
-          "end_point": {
-            "row": 53,
-            "column": 27
-          }
-        },
-        "declaration_range": {
-          "start_byte": 0,
-          "end_byte": 0,
-          "start_point": {
-            "row": 0,
-            "column": 0
-          },
-          "end_point": {
-            "row": 0,
-            "column": 0
-          }
-        },
-        "definition_range": {
-          "start_byte": 0,
-          "end_byte": 0,
-          "start_point": {
-            "row": 0,
-            "column": 0
-          },
-          "end_point": {
-            "row": 0,
-            "column": 0
-          }
-        },
-        "linked_decl_guid": null,
-        "caller_guid": null,
-        "is_error": false,
-        "caller_depth": null
-      }
-    }
-  },
-  {
-    "VariableUsage": {
-      "ast_fields": {
-        "guid": "8dc0a089-effa-4beb-902a-02c622734886",
-        "name": "System",
-        "language": "Java",
-        "file_path": "file:///main.java",
-        "namespace": "",
-        "parent_guid": "20b52cbe-4f63-4d27-ac2d-7a9bd9f9ad87",
-        "childs_guid": [],
-        "full_range": {
-          "start_byte": 1376,
-          "end_byte": 1382,
-          "start_point": {
-            "row": 53,
-            "column": 4
-          },
-          "end_point": {
-            "row": 53,
-            "column": 10
-          }
-        },
-        "declaration_range": {
-          "start_byte": 0,
-          "end_byte": 0,
-          "start_point": {
-            "row": 0,
-            "column": 0
-          },
-          "end_point": {
-            "row": 0,
-            "column": 0
-          }
-        },
-        "definition_range": {
-          "start_byte": 0,
-          "end_byte": 0,
-          "start_point": {
-            "row": 0,
-            "column": 0
-          },
-          "end_point": {
-            "row": 0,
-            "column": 0
-          }
-        },
-        "linked_decl_guid": null,
-        "caller_guid": null,
-        "is_error": false,
-        "caller_depth": null
-      }
-    }
-  },
-  {
-    "FunctionCall": {
-      "ast_fields": {
-<<<<<<< HEAD
-        "guid": "4c91e6e5-04ac-4e9f-8a94-eb8b4dc406ca",
-        "name": "println",
-=======
-        "guid": "0f88c523-d10b-48cb-95da-6ae92bcd8912",
-        "name": "get",
->>>>>>> 76fe7e91
+        "guid": "0762fbf5-2021-4461-b93e-b5519e192500",
+        "name": "BY_LABEL",
         "language": "Java",
         "file_path": "file:///main.java",
         "namespace": "",
@@ -3552,120 +3612,13 @@
         "childs_guid": [],
         "full_range": {
           "start_byte": 1230,
-          "end_byte": 1249,
+          "end_byte": 1238,
           "start_point": {
             "row": 46,
             "column": 15
           },
           "end_point": {
             "row": 46,
-            "column": 34
-          }
-        },
-        "declaration_range": {
-          "start_byte": 0,
-          "end_byte": 0,
-          "start_point": {
-            "row": 0,
-            "column": 0
-          },
-          "end_point": {
-            "row": 0,
-            "column": 0
-          }
-        },
-        "definition_range": {
-          "start_byte": 0,
-          "end_byte": 0,
-          "start_point": {
-            "row": 0,
-            "column": 0
-          },
-          "end_point": {
-            "row": 0,
-            "column": 0
-          }
-        },
-        "linked_decl_guid": null,
-        "caller_guid": "0762fbf5-2021-4461-b93e-b5519e192500",
-        "is_error": false,
-        "caller_depth": null
-      },
-      "template_types": []
-    }
-  },
-  {
-    "VariableUsage": {
-      "ast_fields": {
-        "guid": "6f6cbc5a-a8d2-4cea-b573-40f75cb2846d",
-        "name": "label",
-        "language": "Java",
-        "file_path": "file:///main.java",
-        "namespace": "",
-        "parent_guid": "1d1fa3ea-2660-4ef7-abc1-1b0385ad4b40",
-        "childs_guid": [],
-        "full_range": {
-          "start_byte": 1243,
-          "end_byte": 1248,
-          "start_point": {
-            "row": 46,
-            "column": 28
-          },
-          "end_point": {
-            "row": 46,
-            "column": 33
-          }
-        },
-        "declaration_range": {
-          "start_byte": 0,
-          "end_byte": 0,
-          "start_point": {
-            "row": 0,
-            "column": 0
-          },
-          "end_point": {
-            "row": 0,
-            "column": 0
-          }
-        },
-        "definition_range": {
-          "start_byte": 0,
-          "end_byte": 0,
-          "start_point": {
-            "row": 0,
-            "column": 0
-          },
-          "end_point": {
-            "row": 0,
-            "column": 0
-          }
-        },
-        "linked_decl_guid": null,
-        "caller_guid": null,
-        "is_error": false,
-        "caller_depth": null
-      }
-    }
-  },
-  {
-    "VariableUsage": {
-      "ast_fields": {
-        "guid": "0762fbf5-2021-4461-b93e-b5519e192500",
-        "name": "BY_LABEL",
-        "language": "Java",
-        "file_path": "file:///main.java",
-        "namespace": "",
-        "parent_guid": "1d1fa3ea-2660-4ef7-abc1-1b0385ad4b40",
-        "childs_guid": [],
-        "full_range": {
-          "start_byte": 1230,
-          "end_byte": 1238,
-          "start_point": {
-            "row": 46,
-            "column": 15
-          },
-          "end_point": {
-            "row": 46,
             "column": 23
           }
         },
