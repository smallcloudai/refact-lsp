--- conflicted
+++ resolved
@@ -10,15 +10,10 @@
 use crate::at_commands::at_commands::AtCommandsContext;
 use crate::at_commands::at_file::{file_repair_candidates, context_file_from_file_path};
 use crate::at_tools::att_patch::tool::{DefaultToolPatch, PatchArguments, N_CHOICES};
-use crate::at_tools::att_patch::ast_interaction::{get_signatures_by_imports_traversal };
+use crate::at_tools::att_patch::ast_interaction::get_signatures_by_imports_traversal;
 use crate::at_tools::subchat::subchat_single;
 use crate::cached_tokenizers;
-<<<<<<< HEAD
-use crate::call_validation::{ChatMessage, ChatUsage};
-=======
-use crate::caps::get_model_record;
 use crate::call_validation::{ChatMessage, ChatToolCall, ChatToolFunction, ChatUsage, ContextFile};
->>>>>>> 0486a43f
 use crate::scratchpads::pp_utils::count_tokens;
 
 
@@ -237,7 +232,7 @@
     if tokens > max_tokens {
         return Err(format!("too many tokens for the todo message: {tokens} > {max_tokens}, reduce the todo message length"));
     }
-    
+
     let (paths, extra_paths_mb, extra_symbols_mb) = {
         if args.use_locate_for_context {
             if let Some(locate_data) = get_locate_data(ccx.clone()).await {
@@ -255,13 +250,13 @@
             }
         } else {
             (
-                args.paths.iter().map(|x| (x.clone(), None)).collect::<Vec<_>>(), 
+                args.paths.iter().map(|x| (x.clone(), None)).collect::<Vec<_>>(),
                 None,
                 None
             )
         }
     };
-    
+
     let has_single_file = paths.len() == 1;
     for (idx, (file, description_mb)) in paths.iter().enumerate() {
         match read_file(ccx.clone(), file.clone()).await {
@@ -303,17 +298,17 @@
     }
 
     let mut chat_messages = create_extra_context(
-        ccx.clone(), paths, extra_paths_mb, extra_symbols_mb, &mut chat_messages, tool_call_id, 
+        ccx.clone(), paths, extra_paths_mb, extra_symbols_mb, &mut chat_messages, tool_call_id,
         usage, model, temperature, max_new_tokens
     ).await?
         .iter()
-        .map(|x| if x.role != "tool" { x.clone() } else { 
+        .map(|x| if x.role != "tool" { x.clone() } else {
             let mut x = x.clone();
             x.content = "Files for extra context (do not modify them!):".to_string();
             x
         })
         .collect::<Vec<_>>();
-    
+
     chat_messages.push(ChatMessage::new("user".to_string(), task_message));
 
 
@@ -331,7 +326,7 @@
     usage: &mut ChatUsage,
 ) -> Result<Vec<String>, String> {
     let messages = make_chat_history(
-        ccx.clone(), model, max_tokens, temperature, 
+        ccx.clone(), model, max_tokens, temperature,
         max_new_tokens, args, tool_call_id, usage,
     ).await?;
     let log_prefix = chrono::Local::now().format("%Y%m%d-%H%M%S").to_string();
