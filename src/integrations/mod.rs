--- conflicted
+++ resolved
@@ -68,13 +68,9 @@
         // "gitlab",
         // "pdb",
         "postgres",
-<<<<<<< HEAD
         "chrome",
-=======
         "cmdline_TEMPLATE",
         "service_TEMPLATE",
-        // "chrome",
->>>>>>> a5e549a7
         "docker"
     ]
 }
