pub mod integr_github;
pub mod integr_gitlab;
pub mod integr_pdb;
pub mod integr_chrome;
pub mod sessions;
pub mod process_io_utils;
pub mod integr_postgres;

pub const INTEGRATIONS_DEFAULT_YAML: &str = r#"# This file is used to configure integrations in Refact Agent.
# If there is a syntax error in this file, no integrations will work.
#
# Here you can set up which commands require confirmation or must be denied. If both apply, the command is denied.
# Rules use glob patterns for wildcard matching (https://en.wikipedia.org/wiki/Glob_(programming))
#

commands_need_confirmation:
  - "gh * delete*"
<<<<<<< HEAD
  - "glab * delete*"
=======
  - "psql*[!SELECT]*"
>>>>>>> b67c69d8
commands_deny:
  - "gh auth token*"
  - "glab auth token*"


# --- GitHub integration ---
#github:
#   gh_binary_path: "/opt/homebrew/bin/gh"  # Uncomment to set a custom path for the gh binary, defaults to "gh"
#   GH_TOKEN: "GH_xxx"                      # To get a token, check out https://docs.github.com/en/authentication/keeping-your-account-and-data-secure/managing-your-personal-access-tokens


# --- GitLab integration ---
#gitlab:
#   glab_binary_path: "/opt/homebrew/bin/glab"  # Uncomment to set a custom path for the glab binary, defaults to "glab"
#   GITLAB_TOKEN: "GL_xxx"                      # To get a token, check out https://docs.gitlab.com/ee/user/profile/personal_access_tokens


# --- Pdb integration ---
#pdb:
#  python_path: "/opt/homebrew/bin/python3"  # Uncomment to set a custom python path, defaults to "python3"


# --- Chrome integration ---
chrome:
#  chrome_path: "/path/to/chrome"  # can be path to your binary or opened debug_ws_url (see --remote-debugging-port)
  window_size: [1024, 768]   # Size of the window, defaults to [1024, 768]
  idle_browser_timeout: 600  # Timeout in seconds for idle browsers, defaults to 600 seconds

# --- Postgres integration ---
#postgres:
#  psql_binary_path: "/path/to/psql"  # Uncomment to set a custom path for the psql binary, defaults to "psql"
#  connection_string: "postgresql://username:password@localhost/dbname"  # To get a connection string, check out https://www.postgresql.org/docs/current/libpq-connect.html#LIBPQ-CONNSTRING

"#;<|MERGE_RESOLUTION|>--- conflicted
+++ resolved
@@ -15,11 +15,8 @@
 
 commands_need_confirmation:
   - "gh * delete*"
-<<<<<<< HEAD
   - "glab * delete*"
-=======
   - "psql*[!SELECT]*"
->>>>>>> b67c69d8
 commands_deny:
   - "gh auth token*"
   - "glab auth token*"
