--- conflicted
+++ resolved
@@ -253,18 +253,11 @@
     tx_toolid_mb: Option<String>,
     tx_chatid_mb: Option<String>,
 ) -> Result<Vec<Vec<ChatMessage>>, String> {
-<<<<<<< HEAD
-    let gcx = ccx.lock().await.global_context.clone();
-
-    let tools_turned_on_by_cmdline = tools_merged_and_filtered(gcx.clone()).await?;
-=======
     let (gcx, should_execute_remotely) = {
         let ccx_locked = ccx.lock().await;
         (ccx_locked.global_context.clone(), ccx_locked.should_execute_remotely)
     };
-    // this ignores customized tools
     let tools_turned_on_by_cmdline = tools_merged_and_filtered(gcx.clone(), false).await?;
->>>>>>> 65b948e8
     let tools_turn_on_set: HashSet<String> = tools_subset.iter().cloned().collect();
     let tools_turned_on_by_cmdline_set: HashSet<String> = tools_turned_on_by_cmdline.keys().cloned().collect();
     let tools_on_intersection: Vec<String> = tools_turn_on_set.intersection(&tools_turned_on_by_cmdline_set).cloned().collect();
