use std::io::Write;
use std::env;
use std::panic;

use tokio::task::JoinHandle;
use tracing::{info, Level};
use tracing_appender;
use backtrace;
use tracing_subscriber::prelude::__tracing_subscriber_SubscriberExt;
use tracing_subscriber::util::SubscriberInitExt;

use crate::background_tasks::start_background_tasks;
use crate::lsp::spawn_lsp_task;
use crate::telemetry::{basic_transmit, snippets_transmit};
use crate::yaml_configs::create_configs::yaml_configs_try_create_all;
use crate::yaml_configs::customization_loader::load_customization;


// mods roughly sorted by dependency ↓

mod version;
mod custom_error;
mod nicer_logs;
mod caps;
mod telemetry;
mod global_context;
mod background_tasks;
mod yaml_configs;

mod file_filter;
mod files_in_workspace;
mod files_in_jsonl;
mod fuzzy_search;
mod files_correction;

#[cfg(feature="vecdb")]
mod vecdb;
#[cfg(feature="vecdb")]
mod knowledge;

mod ast;
mod subchat;
mod at_commands;
mod tools;
mod diffs;
mod postprocessing;
mod completion_cache;
mod cached_tokenizers;
mod known_models;
mod scratchpad_abstract;
mod scratchpads;

#[cfg(feature="vecdb")]
mod fetch_embedding;
mod forward_to_hf_endpoint;
mod forward_to_openai_endpoint;
mod restream;

mod call_validation;
mod agent_db;
mod dashboard;
mod lsp;
mod http;
mod autonomy;

mod integrations;
mod privacy;
mod privacy_compiled_in;
mod git;
mod agentic;
mod trajectories;

#[tokio::main]
async fn main() {
    let cpu_num = std::thread::available_parallelism().unwrap().get();
    rayon::ThreadPoolBuilder::new().num_threads(cpu_num / 2).build_global().unwrap();
    let home_dir = home::home_dir().ok_or(()).expect("failed to find home dir");
    let cache_dir = home_dir.join(".cache/refact");
<<<<<<< HEAD
    let (gcx, ask_shutdown_receiver, cmdline) = global_context::create_global_context(cache_dir.clone()).await;
=======
    let config_dir = home_dir.join(".config/refact");
    let (gcx, ask_shutdown_receiver, shutdown_flag, cmdline) = global_context::create_global_context(cache_dir.clone(), config_dir.clone()).await;
>>>>>>> 65b948e8
    let mut writer_is_stderr = false;
    let (logs_writer, _guard) = if cmdline.logs_stderr {
        writer_is_stderr = true;
        tracing_appender::non_blocking(std::io::stderr())
    } else if !cmdline.logs_to_file.is_empty() {
        tracing_appender::non_blocking(tracing_appender::rolling::RollingFileAppender::new(
            tracing_appender::rolling::Rotation::NEVER,
            std::path::Path::new(&cmdline.logs_to_file).parent().unwrap(),
            std::path::Path::new(&cmdline.logs_to_file).file_name().unwrap()
        ))
    } else {
        let _ = write!(std::io::stderr(), "This rust binary keeps logs as files, rotated daily. Try\ntail -f {}/logs/\nor use --logs-stderr for debugging. Any errors will duplicate here in stderr.\n\n", cache_dir.display());
        tracing_appender::non_blocking(tracing_appender::rolling::RollingFileAppender::builder()
            .rotation(tracing_appender::rolling::Rotation::DAILY)
            .filename_prefix("rustbinary")
            .max_log_files(30)
            .build(cache_dir.join("logs")).unwrap()
        )
    };
    let my_layer = nicer_logs::CustomLayer::new(
        logs_writer.clone(),
        writer_is_stderr,
        if cmdline.verbose { Level::DEBUG } else { Level::INFO },
        Level::ERROR,
        cmdline.lsp_stdin_stdout == 0
    );
    let _tracing = tracing_subscriber::registry()
        .with(my_layer)
        .init();

    panic::set_hook(Box::new(|panic_info| {
        let backtrace = backtrace::Backtrace::new();
        tracing::error!("Panic occurred: {:?}\n{:?}", panic_info, backtrace);
    }));

    match global_context::migrate_to_config_folder(&config_dir, &cache_dir).await {
        Ok(_) => {}
        Err(err) => {
            tracing::error!("failed to migrate config files from .cache to .config, exiting: {:?}", err);
        }
    }

    {
        let build_info = crate::http::routers::info::get_build_info();
        for (k, v) in build_info {
            info!("{:>20} {}", k, v);
        }
        info!("cache dir: {}", cache_dir.display());
        let mut api_key_at: usize = usize::MAX;
        for (arg_n, arg_v) in env::args().enumerate() {
            info!("cmdline[{}]: {:?}", arg_n, if arg_n != api_key_at { arg_v.as_str() } else { "***" } );
            if arg_v == "--api-key" { api_key_at = arg_n + 1; }
        }
    }

    let byok_config_path = yaml_configs_try_create_all(gcx.clone()).await;
    if cmdline.only_create_yaml_configs {
        println!("{}", byok_config_path);
        std::process::exit(0);
    }
    if cmdline.print_customization {
        match load_customization(gcx.clone(), false).await {
            Ok(customization) => {
                println!("{}", serde_json::to_string(&customization).unwrap());
                std::process::exit(0);
            }
            Err(_) => {
                println!("Failed to load customization, exiting");
                std::process::exit(1);
            }
        }
    }

    if cmdline.ast {
        let tmp = Some(crate::ast::ast_indexer_thread::ast_service_init(cmdline.ast_permanent.clone(), cmdline.ast_max_files).await);
        let mut gcx_locked = gcx.write().await;
        gcx_locked.ast_service = tmp;
    }

    // Privacy before we do anything else, the default is to block everything
    let _ = crate::privacy::load_privacy_if_needed(gcx.clone()).await;

    files_in_workspace::enqueue_all_files_from_workspace_folders(gcx.clone(), true, false).await;
    files_in_jsonl::enqueue_all_docs_from_jsonl_but_read_first(gcx.clone(), true, false).await;

    // not really needed, but it's nice to have an error message sooner if there's one
    let _caps = crate::global_context::try_load_caps_quickly_if_not_present(gcx.clone(), 0).await;

    let mut background_tasks = start_background_tasks(gcx.clone()).await;
    // vector db will spontaneously start if the downloaded caps and command line parameters are right

    let should_start_http = cmdline.http_port != 0;
    let should_start_lsp = (cmdline.lsp_port == 0 && cmdline.lsp_stdin_stdout == 1) ||
        (cmdline.lsp_port != 0 && cmdline.lsp_stdin_stdout == 0);

    let mut main_handle: Option<JoinHandle<()>> = None;
    if should_start_http {
        main_handle = http::start_server(gcx.clone(), ask_shutdown_receiver).await;
    }
    if should_start_lsp {
        if main_handle.is_none() {
            // FIXME: this ignores crate::global_context::block_until_signal , important because now we have a database to corrupt
            main_handle = spawn_lsp_task(gcx.clone(), cmdline.clone()).await;
        } else {
            background_tasks.push_back(spawn_lsp_task(gcx.clone(), cmdline.clone()).await.unwrap())
        }
    }
    if main_handle.is_some() {
        let _ = main_handle.unwrap().await;
    }

    background_tasks.abort().await;
    integrations::sessions::stop_sessions(gcx.clone()).await;
    info!("saving telemetry without sending, so should be quick");
    basic_transmit::basic_telemetry_compress(gcx.clone()).await;
    info!("bb\n");
}<|MERGE_RESOLUTION|>--- conflicted
+++ resolved
@@ -76,12 +76,8 @@
     rayon::ThreadPoolBuilder::new().num_threads(cpu_num / 2).build_global().unwrap();
     let home_dir = home::home_dir().ok_or(()).expect("failed to find home dir");
     let cache_dir = home_dir.join(".cache/refact");
-<<<<<<< HEAD
-    let (gcx, ask_shutdown_receiver, cmdline) = global_context::create_global_context(cache_dir.clone()).await;
-=======
     let config_dir = home_dir.join(".config/refact");
-    let (gcx, ask_shutdown_receiver, shutdown_flag, cmdline) = global_context::create_global_context(cache_dir.clone(), config_dir.clone()).await;
->>>>>>> 65b948e8
+    let (gcx, ask_shutdown_receiver, cmdline) = global_context::create_global_context(cache_dir.clone(), config_dir.clone()).await;
     let mut writer_is_stderr = false;
     let (logs_writer, _guard) = if cmdline.logs_stderr {
         writer_is_stderr = true;
