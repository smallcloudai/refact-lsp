use std::io::Write;
use std::env;
use std::panic;

use files_correction::to_pathbuf_normalize;
use tokio::task::JoinHandle;
use tracing::{info, Level};
use tracing_appender;
use backtrace;
use tracing_subscriber::prelude::__tracing_subscriber_SubscriberExt;
use tracing_subscriber::util::SubscriberInitExt;

use crate::background_tasks::start_background_tasks;
use crate::lsp::spawn_lsp_task;
use crate::telemetry::{basic_transmit, snippets_transmit};
use crate::yaml_configs::create_configs::yaml_configs_try_create_all;
use crate::yaml_configs::customization_loader::load_customization;


// mods roughly sorted by dependency ↓

mod version;
mod custom_error;
mod nicer_logs;
mod caps;
mod telemetry;
mod global_context;
mod background_tasks;
mod yaml_configs;

mod file_filter;
mod files_in_workspace;
mod files_in_jsonl;
mod fuzzy_search;
mod files_correction;

#[cfg(feature="vecdb")]
mod vecdb;
#[cfg(feature="vecdb")]
mod knowledge;

mod ast;
mod subchat;
mod at_commands;
mod tools;
mod diffs;
mod postprocessing;
mod completion_cache;
mod cached_tokenizers;
mod known_models;
mod scratchpad_abstract;
mod scratchpads;

#[cfg(feature="vecdb")]
mod fetch_embedding;
mod forward_to_hf_endpoint;
mod forward_to_openai_endpoint;
mod restream;

mod call_validation;
mod agent_db;
mod dashboard;
mod lsp;
mod http;
mod autonomy;

mod integrations;
mod privacy;
mod git;
mod agentic;
mod trajectories;

#[tokio::main]
async fn main() {
    let cpu_num = std::thread::available_parallelism().unwrap().get();
    rayon::ThreadPoolBuilder::new().num_threads(cpu_num / 2).build_global().unwrap();
<<<<<<< HEAD
    let home_dir = home::home_dir().ok_or(()).expect("failed to find home dir");
    let cache_dir = home_dir.join(".cache/refact");
    let config_dir = home_dir.join(".config/refact");
    let (gcx, ask_shutdown_receiver, cmdline) = global_context::create_global_context(cache_dir.clone(), config_dir.clone()).await;
=======
    let home_dir = to_pathbuf_normalize(&home::home_dir().ok_or(()).expect("failed to find home dir").to_string_lossy().to_string());
    let cache_dir = home_dir.join(".cache").join("refact");
    let config_dir = home_dir.join(".config").join("refact");
    let (gcx, ask_shutdown_receiver, shutdown_flag, cmdline) = global_context::create_global_context(cache_dir.clone(), config_dir.clone()).await;
>>>>>>> f5212aec
    let mut writer_is_stderr = false;
    let (logs_writer, _guard) = if cmdline.logs_stderr {
        writer_is_stderr = true;
        tracing_appender::non_blocking(std::io::stderr())
    } else if !cmdline.logs_to_file.is_empty() {
        tracing_appender::non_blocking(tracing_appender::rolling::RollingFileAppender::new(
            tracing_appender::rolling::Rotation::NEVER,
            std::path::Path::new(&cmdline.logs_to_file).parent().unwrap(),
            std::path::Path::new(&cmdline.logs_to_file).file_name().unwrap()
        ))
    } else {
        let _ = write!(std::io::stderr(), "This rust binary keeps logs as files, rotated daily. Try\ntail -f {}/logs/\nor use --logs-stderr for debugging. Any errors will duplicate here in stderr.\n\n", cache_dir.display());
        tracing_appender::non_blocking(tracing_appender::rolling::RollingFileAppender::builder()
            .rotation(tracing_appender::rolling::Rotation::DAILY)
            .filename_prefix("rustbinary")
            .max_log_files(30)
            .build(cache_dir.join("logs")).unwrap()
        )
    };
    let my_layer = nicer_logs::CustomLayer::new(
        logs_writer.clone(),
        writer_is_stderr,
        if cmdline.verbose { Level::DEBUG } else { Level::INFO },
        Level::ERROR,
        cmdline.lsp_stdin_stdout == 0
    );
    let _tracing = tracing_subscriber::registry()
        .with(my_layer)
        .init();

    panic::set_hook(Box::new(|panic_info| {
        let backtrace = backtrace::Backtrace::new();
        tracing::error!("Panic occurred: {:?}\n{:?}", panic_info, backtrace);
    }));

    match global_context::migrate_to_config_folder(&config_dir, &cache_dir).await {
        Ok(_) => {}
        Err(err) => {
            tracing::error!("failed to migrate config files from .cache to .config, exiting: {:?}", err);
        }
    }

    {
        let build_info = crate::http::routers::info::get_build_info();
        for (k, v) in build_info {
            info!("{:>20} {}", k, v);
        }
        info!("cache dir: {}", cache_dir.display());
        let mut api_key_at: usize = usize::MAX;
        for (arg_n, arg_v) in env::args().enumerate() {
            info!("cmdline[{}]: {:?}", arg_n, if arg_n != api_key_at { arg_v.as_str() } else { "***" } );
            if arg_v == "--api-key" { api_key_at = arg_n + 1; }
        }
    }

    let byok_config_path = yaml_configs_try_create_all(gcx.clone()).await;
    if cmdline.only_create_yaml_configs {
        println!("{}", byok_config_path);
        std::process::exit(0);
    }

    if cmdline.print_customization {  // used in JB
        let mut error_log = Vec::new();
        let cust = load_customization(gcx.clone(), false, &mut error_log).await;
        for e in error_log.iter() {
            eprintln!(
                "{}:{} {:?}",
                crate::nicer_logs::last_n_chars(&e.integr_config_path, 30),
                e.error_line,
                e.error_msg,
            );
        }
        println!("{}", serde_json::to_string_pretty(&cust).unwrap());
        std::process::exit(0);
    }

    if cmdline.ast {
        let tmp = Some(crate::ast::ast_indexer_thread::ast_service_init(cmdline.ast_permanent.clone(), cmdline.ast_max_files).await);
        let mut gcx_locked = gcx.write().await;
        gcx_locked.ast_service = tmp;
    }

    // Privacy before we do anything else, the default is to block everything
    let _ = crate::privacy::load_privacy_if_needed(gcx.clone()).await;

    files_in_workspace::enqueue_all_files_from_workspace_folders(gcx.clone(), true, false).await;
    files_in_jsonl::enqueue_all_docs_from_jsonl_but_read_first(gcx.clone(), true, false).await;

    // not really needed, but it's nice to have an error message sooner if there's one
    let _caps = crate::global_context::try_load_caps_quickly_if_not_present(gcx.clone(), 0).await;

    let mut background_tasks = start_background_tasks(gcx.clone()).await;
    // vector db will spontaneously start if the downloaded caps and command line parameters are right

    let should_start_http = cmdline.http_port != 0;
    let should_start_lsp = (cmdline.lsp_port == 0 && cmdline.lsp_stdin_stdout == 1) ||
        (cmdline.lsp_port != 0 && cmdline.lsp_stdin_stdout == 0);

    let mut main_handle: Option<JoinHandle<()>> = None;
    if should_start_http {
        main_handle = http::start_server(gcx.clone(), ask_shutdown_receiver).await;
    }
    if should_start_lsp {
        if main_handle.is_none() {
            // FIXME: this ignores crate::global_context::block_until_signal , important because now we have a database to corrupt
            main_handle = spawn_lsp_task(gcx.clone(), cmdline.clone()).await;
        } else {
            background_tasks.push_back(spawn_lsp_task(gcx.clone(), cmdline.clone()).await.unwrap())
        }
    }
    if main_handle.is_some() {
        let _ = main_handle.unwrap().await;
    }

    background_tasks.abort().await;
    integrations::sessions::stop_sessions(gcx.clone()).await;
    info!("saving telemetry without sending, so should be quick");
    basic_transmit::basic_telemetry_compress(gcx.clone()).await;
    info!("bb\n");
}<|MERGE_RESOLUTION|>--- conflicted
+++ resolved
@@ -74,17 +74,10 @@
 async fn main() {
     let cpu_num = std::thread::available_parallelism().unwrap().get();
     rayon::ThreadPoolBuilder::new().num_threads(cpu_num / 2).build_global().unwrap();
-<<<<<<< HEAD
-    let home_dir = home::home_dir().ok_or(()).expect("failed to find home dir");
-    let cache_dir = home_dir.join(".cache/refact");
-    let config_dir = home_dir.join(".config/refact");
-    let (gcx, ask_shutdown_receiver, cmdline) = global_context::create_global_context(cache_dir.clone(), config_dir.clone()).await;
-=======
     let home_dir = to_pathbuf_normalize(&home::home_dir().ok_or(()).expect("failed to find home dir").to_string_lossy().to_string());
     let cache_dir = home_dir.join(".cache").join("refact");
     let config_dir = home_dir.join(".config").join("refact");
-    let (gcx, ask_shutdown_receiver, shutdown_flag, cmdline) = global_context::create_global_context(cache_dir.clone(), config_dir.clone()).await;
->>>>>>> f5212aec
+    let (gcx, ask_shutdown_receiver, cmdline) = global_context::create_global_context(cache_dir.clone(), config_dir.clone()).await;
     let mut writer_is_stderr = false;
     let (logs_writer, _guard) = if cmdline.logs_stderr {
         writer_is_stderr = true;
