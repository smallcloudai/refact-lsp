pub mod tools_description;
pub mod tools_execute;

mod tool_ast_definition;
mod tool_search;
mod tool_ast_reference;
<<<<<<< HEAD
mod tool_note_to_self;
pub mod patch;
=======
mod patch;
>>>>>>> 03bd1279
mod tool_web;
mod tool_tree;
mod tool_knowledge;
mod tool_relevant_files;
mod tool_cat;
mod tool_locate_search;<|MERGE_RESOLUTION|>--- conflicted
+++ resolved
@@ -4,12 +4,7 @@
 mod tool_ast_definition;
 mod tool_search;
 mod tool_ast_reference;
-<<<<<<< HEAD
-mod tool_note_to_self;
 pub mod patch;
-=======
-mod patch;
->>>>>>> 03bd1279
 mod tool_web;
 mod tool_tree;
 mod tool_knowledge;
