use indexmap::IndexMap;
use std::collections::HashMap;
use std::path::PathBuf;
use std::sync::Arc;
use serde_json::{Value, json};
use serde::{Deserialize, Serialize};
use async_trait::async_trait;
use tokio::sync::RwLock as ARwLock;
use tokio::sync::Mutex as AMutex;
use tracing::warn;
use crate::at_commands::at_commands::AtCommandsContext;
use crate::call_validation::{ChatUsage, ContextEnum};
use crate::global_context::GlobalContext;
use crate::integrations::integr_github::ToolGithub;
use crate::integrations::integr_pdb::ToolPdb;
use crate::integrations::integr_postgres::ToolPostgres;

#[derive(Serialize, Deserialize, Debug, Clone)]
pub struct CommandsRequireConfimationConfig {
    pub commands_need_confirmation: Vec<String>,
    pub commands_deny: Vec<String>,
}

#[async_trait]
pub trait Tool: Send + Sync {
    async fn tool_execute(
        &mut self,
        ccx: Arc<AMutex<AtCommandsContext>>,
        tool_call_id: &String,
        args: &HashMap<String, Value>
    ) -> Result<(bool, Vec<ContextEnum>), String>;

    fn command_to_match_against_confirm_deny(
        &self,
        _args: &HashMap<String, Value>,
    ) -> Result<String, String> {
        Ok("".to_string())
    }

    fn tool_depends_on(&self) -> Vec<String> { vec![] }   // "ast", "vecdb"

    fn usage(&mut self) -> &mut Option<ChatUsage> {
        static mut DEFAULT_USAGE: Option<ChatUsage> = None;
        #[allow(static_mut_refs)]
        unsafe { &mut DEFAULT_USAGE }
    }
}

async fn read_integrations_value(cache_dir: &PathBuf) -> Result<serde_yaml::Value, String> {
    let yaml_path = cache_dir.join("integrations.yaml");

    let integrations_yaml = tokio::fs::read_to_string(&yaml_path).await.map_err(
        |e| format!("Failed to read integrations.yaml: {}", e)
    )?;

    serde_yaml::from_str::<serde_yaml::Value>(&integrations_yaml).map_err(
        |e| format!("Failed to parse integrations.yaml: {}", e)
    )
}

pub async fn tools_merged_and_filtered(gcx: Arc<ARwLock<GlobalContext>>) -> IndexMap<String, Arc<AMutex<Box<dyn Tool + Send>>>>
{
    let (ast_on, vecdb_on, allow_experimental) = {
        let gcx_locked = gcx.read().await;
        #[cfg(feature="vecdb")]
        let vecdb_on = gcx_locked.vec_db.lock().await.is_some();
        #[cfg(not(feature="vecdb"))]
        let vecdb_on = false;
        (gcx_locked.ast_service.is_some(), vecdb_on, gcx_locked.cmdline.experimental)
    };

    let cache_dir = gcx.read().await.cache_dir.clone();
    let integrations_value = match read_integrations_value(&cache_dir).await {
        Ok(value) => value,
        Err(e) => {
            warn!(e);
            serde_yaml::Value::default()
        }
    };

    let mut tools_all = IndexMap::from([
        ("definition".to_string(), Arc::new(AMutex::new(Box::new(crate::tools::tool_ast_definition::ToolAstDefinition{}) as Box<dyn Tool + Send>))),
        ("references".to_string(), Arc::new(AMutex::new(Box::new(crate::tools::tool_ast_reference::ToolAstReference{}) as Box<dyn Tool + Send>))),
        ("tree".to_string(), Arc::new(AMutex::new(Box::new(crate::tools::tool_tree::ToolTree{}) as Box<dyn Tool + Send>))),
        ("patch".to_string(), Arc::new(AMutex::new(Box::new(crate::tools::tool_patch::ToolPatch::new()) as Box<dyn Tool + Send>))),
        ("web".to_string(), Arc::new(AMutex::new(Box::new(crate::tools::tool_web::ToolWeb{}) as Box<dyn Tool + Send>))),
        ("cat".to_string(), Arc::new(AMutex::new(Box::new(crate::tools::tool_cat::ToolCat{}) as Box<dyn Tool + Send>))),
        // ("locate".to_string(), Arc::new(AMutex::new(Box::new(crate::tools::tool_locate::ToolLocate{}) as Box<dyn Tool + Send>))),
        // ("locate".to_string(), Arc::new(AMutex::new(Box::new(crate::tools::tool_relevant_files::ToolRelevantFiles{}) as Box<dyn Tool + Send>))),
        #[cfg(feature="vecdb")]
        ("search".to_string(), Arc::new(AMutex::new(Box::new(crate::tools::tool_search::ToolSearch{}) as Box<dyn Tool + Send>))),
        #[cfg(feature="vecdb")]
        ("locate".to_string(), Arc::new(AMutex::new(Box::new(crate::tools::tool_locate_search::ToolLocateSearch{}) as Box<dyn Tool + Send>))),
    ]);

    if allow_experimental {
        // ("save_knowledge".to_string(), Arc::new(AMutex::new(Box::new(crate::tools::att_knowledge::ToolSaveKnowledge{}) as Box<dyn Tool + Send>))),
        // ("memorize_if_user_asks".to_string(), Arc::new(AMutex::new(Box::new(crate::tools::att_note_to_self::AtNoteToSelf{}) as Box<dyn AtTool + Send>))),
        if let Some(github_tool) = ToolGithub::new_if_configured(&integrations_value) {
            tools_all.insert("github".to_string(), Arc::new(AMutex::new(Box::new(github_tool) as Box<dyn Tool + Send>)));
        }
        if let Some(pdb_tool) = ToolPdb::new_if_configured(&integrations_value) {
            tools_all.insert("pdb".to_string(), Arc::new(AMutex::new(Box::new(pdb_tool) as Box<dyn Tool + Send>)));
        }
<<<<<<< HEAD
        if let Some(postgres_tool) = ToolPostgres::new_if_configured(&integrations_value) {
            tools_all.insert("postgres".to_string(), Arc::new(AMutex::new(Box::new(postgres_tool) as Box<dyn Tool + Send>)));
        }
=======
        #[cfg(feature="vecdb")]
>>>>>>> 1f40f58a
        tools_all.insert("knowledge".to_string(), Arc::new(AMutex::new(Box::new(crate::tools::tool_knowledge::ToolGetKnowledge{}) as Box<dyn Tool + Send>)));
    }

    let mut filtered_tools = IndexMap::new();
    for (tool_name, tool_arc) in tools_all {
        let tool_locked = tool_arc.lock().await;
        let dependencies = tool_locked.tool_depends_on();
        if dependencies.contains(&"ast".to_string()) && !ast_on {
            continue;
        }
        if dependencies.contains(&"vecdb".to_string()) && !vecdb_on {
            continue;
        }
        filtered_tools.insert(tool_name, tool_arc.clone());
    }

    filtered_tools
}

pub async fn commands_require_confirmation_rules_from_integrations_yaml(gcx: Arc<ARwLock<GlobalContext>>) -> Result<CommandsRequireConfimationConfig, String>
{
    let cache_dir = gcx.read().await.cache_dir.clone();
    let integrations_value = read_integrations_value(&cache_dir).await?;

    serde_yaml::from_value::<CommandsRequireConfimationConfig>(integrations_value)
        .map_err(|e| format!("Failed to parse CommandsRequireConfimationConfig: {}", e))
}

const BUILT_IN_TOOLS: &str = r####"
tools:
  - name: "search"
    description: "Find similar pieces of code or text using vector database"
    parameters:
      - name: "query"
        type: "string"
        description: "Single line, paragraph or code sample to search for similar content."
      - name: "scope"
        type: "string"
        description: "'workspace' to search all files in workspace, 'dir/subdir/' to search in files within a directory, 'dir/file.ext' to search in a single file."
    parameters_required:
      - "query"
      - "scope"

  - name: "definition"
    description: "Read definition of a symbol in the project using AST"
    parameters:
      - name: "symbol"
        type: "string"
        description: "The exact name of a function, method, class, type alias. No spaces allowed."
      - name: "skeleton"
        type: "boolean"
        description: "Skeletonize ouput. Set true to explore, set false when as much context as possible is needed."
    parameters_required:
      - "symbol"

  - name: "references"
    description: "Find usages of a symbol within a project using AST"
    parameters:
      - name: "symbol"
        type: "string"
        description: "The exact name of a function, method, class, type alias. No spaces allowed."
      - name: "skeleton"
        type: "boolean"
        description: "Skeletonize ouput. Set true to explore, set false when as much context as possible is needed."
    parameters_required:
      - "symbol"

  - name: "tree"
    description: "Get a files tree with symbols for the project. Use it to get familiar with the project, file names and symbols"
    parameters:
      - name: "path"
        type: "string"
        description: "An absolute path to get files tree for. Do not pass it if you need a full project tree."
      - name: "use_ast"
        type: "boolean"
        description: "If true, for each file an array of AST symbols will appear as well as its filename"
    parameters_required: []

  - name: "web"
    description: "Fetch a web page and convert to readable plain text."
    parameters:
      - name: "url"
        type: "string"
        description: "URL of the web page to fetch."
    parameters_required:
      - "url"

  - name: "knowledge"
    description: "What kind of knowledge you will need to accomplish this task? Call each time you have a new task or topic."
    experimental: true
    parameters:
      - name: "im_going_to_use_tools"
        type: "string"
        description: "Which tools are you about to use? Comma-separated list, examples: hg, git, github, gitlab, rust debugger, patch"
      - name: "im_going_to_apply_to"
        type: "string"
        description: "What your future actions will be applied to? List all you can identify, starting from the project name. Comma-separated list, examples: project1, file1.cpp, MyClass, PRs, issues"
    parameters_required:
      - "im_going_to_use_tools"
      - "im_going_to_apply_to"

  - name: "cat"
    description: "Like cat in console, but better: it can read multiple files and skeletonize them. Give it AST symbols important for the goal (classes, functions, variables, etc) to see them in full."
    parameters:
      - name: "paths"
        type: "string"
        description: "Comma separated file names or directories: dir1/file1.ext, dir2/file2.ext, dir3/dir4"
      - name: "symbols"
        type: "string"
        description: "Comma separated AST symbols: MyClass, MyClass::method, my_function"
      - name: "skeleton"
        type: "boolean"
        description: "if true, files will be skeletonized - mostly only AST symbols will be visible"
    parameters_required:
      - "paths"

  # -- agentic tools below --

  - name: "locate"
    agentic: true
    description: "Get a list of files that are relevant to solve a particular task."
    parameters:
      - name: "problem_statement"
        type: "string"
        description: "Copy word-for-word the problem statement as provided by the user, if available. Otherwise, tell what you need to do in your own words."
    parameters_required:
      - "problem_statement"

  - name: "patch"
    agentic: true
    description: |
      Collect context first, then write the necessary changes using the 📍-notation before code blocks, then call this function to apply the changes.
      To make this call correctly, you only need the tickets.
      If you wrote changes for multiple files, call this tool in parallel for each file.
      If you have several attempts to change a single thing, for example following a correction from the user, pass only the ticket for the latest one.
      Multiple tickets is allowed only for PARTIAL_EDIT, otherwise only one ticket must be provided.
    parameters:
      - name: "path"
        type: "string"
        description: "Path to the file to change."
      - name: "tickets"
        type: "string"
        description: "Use 3-digit tickets comma separated to refer to the changes within ONE file. No need to copy anything else. Additionaly, you can put DELETE here to delete the file."
    parameters_required:
      - "tickets"
      - "path"

  - name: "github"
    agentic: true
    experimental: true
    description: "Access to gh command line command, to fetch issues, review PRs."
    parameters:
      - name: "project_dir"
        type: "string"
        description: "Look at system prompt for location of version control (.git folder) of the active file."
      - name: "command"
        type: "string"
        description: 'Examples:\ngh issue create --body "hello world" --title "Testing gh integration"\ngh issue list --author @me --json number,title,updatedAt,url\n'
    parameters_required:
      - "project_dir"
      - "command"

  - name: "pdb"
    agentic: true
    experimental: true
    description: "Python debugger for exploring code and inspecting variables. It can open debugging sessions on python files and interact with them in the chat."
    parameters:
      - name: "command"
        type: "string"
        description: "Examples: 'python -m pdb script.py', 'break module_name.function_name', 'break 10', 'continue', 'print(variable_name)', 'list', 'quit'"
    parameters_required:
      - "command"
      
  - name: "postgres"
    agentic: true
    experimental: true
    description: "Execute PostgreSQL queries using psql command-line tool."
    parameters:
      - name: "command"
        type: "string"
        description: "Examples: 'SELECT * FROM table_name', 'SELECT * FROM table_name WHERE column_name = value'" 
    parameters_required:
      - "columns"   
"####;

#[allow(dead_code)]
const NOT_READY_TOOLS: &str = r####"
  - name: "diff"
    description: "Perform a diff operation. Can be used to get git diff for a project (no arguments) or git diff for a specific file (file_path)"
    parameters:
      - name: "file_path"
        type: "string"
        description: "Path to the specific file to diff (optional)."
    parameters_required:
"####;


// - name: "save_knowledge"
// description: "Use it when you see something you'd want to remember about user, project or your experience for your future self."
// parameters:
//   - name: "memory_topic"
//     type: "string"
//     description: "one or two words that describe the memory"
//   - name: "memory_text"
//     type: "string"
//     description: "The text of memory you want to save"
//   - name: "memory_type"
//     type: "string"
//     description: "one of: `consequence` -- the set of actions that caused success / fail; `reflection` -- what can you do better next time; `familirity` -- what new did you get about the project; `relationship` -- what new did you get about the user."
// parameters_required:
//   - "memory_topic"
//   - "memory_text"
//   - "memory_type"

// - "op"
// - name: "op"
// type: "string"
// description: "Operation on a file: 'new', 'edit', 'remove'"
// - "lookup_definitions"
// - name: "lookup_definitions"
// type: "string"
// description: "Comma separated types that might be useful in making this change"
// - name: "remember_how_to_use_tools"
// description: Save a note to memory.
// parameters:
//   - name: "text"
//     type: "string"
//     description: "Write the exact format message here, starting with CORRECTION_POINTS"
// parameters_required:
//   - "text"

// - name: "memorize_if_user_asks"
// description: |
//     DO NOT CALL UNLESS USER EXPLICITLY ASKS. Use this format exactly:
//     when ... [describe situation when it's applicable] use ... tool call or method or plan
// parameters:
//   - name: "text"
//     type: "string"
//     description: "Follow the format in function description."
// parameters_required:
//   - "text"
//   - "shortdesc"


#[derive(Deserialize)]
pub struct ToolDictDeserialize {
    pub tools: Vec<ToolDict>,
}

#[derive(Clone, Serialize, Deserialize, Debug)]
pub struct ToolDict {
    pub name: String,
    #[serde(default)]
    pub agentic: bool,
    #[serde(default)]
    pub experimental: bool,
    pub description: String,
    pub parameters: Vec<AtParamDict>,
    pub parameters_required: Vec<String>,
}

#[derive(Clone, Serialize, Deserialize, Debug)]
pub struct AtParamDict {
    pub name: String,
    #[serde(rename = "type")]
    pub param_type: String,
    pub description: String,
}

pub fn make_openai_tool_value(
    name: String,
    agentic: bool,
    description: String,
    parameters_required: Vec<String>,
    parameters: Vec<AtParamDict>,
) -> Value {
    let params_properties = parameters.iter().map(|param| {
        (
            param.name.clone(),
            json!({
                "type": param.param_type,
                "description": param.description
            })
        )
    }).collect::<serde_json::Map<_, _>>();

    let function_json = json!({
            "type": "function",
            "function": {
                "name": name,
                "agentic": agentic,
                "description": description,
                "parameters": {
                    "type": "object",
                    "properties": params_properties,
                    "required": parameters_required
                }
            }
        });
    function_json
}

impl ToolDict {
    pub fn into_openai_style(self) -> Value {
        make_openai_tool_value(
            self.name,
            self.agentic,
            self.description,
            self.parameters_required,
            self.parameters,
        )
    }
}

pub fn tool_description_list_from_yaml(
    turned_on: &Vec<String>,
    allow_experimental: bool,
) -> Result<Vec<ToolDict>, String> {
    let at_dict: ToolDictDeserialize = serde_yaml::from_str(BUILT_IN_TOOLS)
        .map_err(|e|format!("Failed to parse BUILT_IN_TOOLS: {}", e))?;
    Ok(at_dict.tools.iter()
        .filter(|x| turned_on.contains(&x.name) && (allow_experimental || !x.experimental))
        .cloned()
        .collect::<Vec<_>>())
}<|MERGE_RESOLUTION|>--- conflicted
+++ resolved
@@ -102,13 +102,10 @@
         if let Some(pdb_tool) = ToolPdb::new_if_configured(&integrations_value) {
             tools_all.insert("pdb".to_string(), Arc::new(AMutex::new(Box::new(pdb_tool) as Box<dyn Tool + Send>)));
         }
-<<<<<<< HEAD
         if let Some(postgres_tool) = ToolPostgres::new_if_configured(&integrations_value) {
             tools_all.insert("postgres".to_string(), Arc::new(AMutex::new(Box::new(postgres_tool) as Box<dyn Tool + Send>)));
         }
-=======
         #[cfg(feature="vecdb")]
->>>>>>> 1f40f58a
         tools_all.insert("knowledge".to_string(), Arc::new(AMutex::new(Box::new(crate::tools::tool_knowledge::ToolGetKnowledge{}) as Box<dyn Tool + Send>)));
     }
 
