--- conflicted
+++ resolved
@@ -522,13 +522,8 @@
 }
 
 pub async fn tool_description_list_from_yaml(
-<<<<<<< HEAD
-    tools: indexmap::IndexMap<String, Arc<AMutex<Box<dyn Tool + Send>>>>,
+    tools: IndexMap<String, Arc<AMutex<Box<dyn Tool + Send>>>>,
     turned_on: Option<&Vec<String>>,
-=======
-    tools: IndexMap<String, Arc<AMutex<Box<dyn Tool + Send>>>>,
-    turned_on: &Vec<String>,
->>>>>>> 65b948e8
     allow_experimental: bool,
 ) -> Result<Vec<ToolDesc>, String> {
     let tool_desc_deser: ToolDictDeserialize = serde_yaml::from_str(BUILT_IN_TOOLS)
