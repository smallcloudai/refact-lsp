use std::collections::hash_map::DefaultHasher;
use std::collections::HashMap;
use std::hash::Hasher;
use std::io;
use std::path::PathBuf;
use std::sync::Arc;
use std::sync::atomic::{AtomicBool, Ordering};
use std::sync::Mutex as StdMutex;
use std::sync::RwLock as StdRwLock;
use parking_lot::Mutex as ParkMutex;
use hyper::StatusCode;
use structopt::StructOpt;
use tokenizers::Tokenizer;
use tokio::signal;
use tokio::sync::{Mutex as AMutex, RwLock as ARwLock, Semaphore, Notify as ANotify};
use tracing::{error, info};

use crate::ast::ast_indexer_thread::AstIndexService;
use crate::caps::CodeAssistantCaps;
use crate::completion_cache::CompletionCache;
use crate::custom_error::ScratchError;
use crate::files_in_workspace::DocumentsState;
use crate::integrations::docker::docker_ssh_tunnel_utils::SshTunnel;
use crate::integrations::sessions::IntegrationSession;
use crate::privacy::PrivacySettings;
use crate::telemetry::telemetry_structs;


#[derive(Debug, StructOpt, Clone)]
pub struct CommandLine {
    #[structopt(long, default_value="pong", help="A message to return in /v1/ping, useful to verify you're talking to the same process that you've started.")]
    pub ping_message: String,
    #[structopt(long, help="Send logs to stderr, as opposed to ~/.cache/refact/logs, so it's easier to debug.")]
    pub logs_stderr: bool,
    #[structopt(long, default_value="", help="Send logs to a file.")]
    pub logs_to_file: String,
    #[structopt(long, short="u", default_value="", help="URL to start working. The first step is to fetch capabilities from $URL/refact-caps. You can supply your own caps in a local file, too, for the bring-your-own-key use case.")]
    pub address_url: String,
    #[structopt(long, short="k", default_value="", help="The API key to authenticate your requests, will appear in HTTP requests this binary makes.")]
    pub api_key: String,
    #[structopt(long, help="Trust self-signed SSL certificates, when connecting to an inference server.")]
    pub insecure: bool,

    #[structopt(long, short="p", default_value="0", help="Bind 127.0.0.1:<port> to listen for HTTP requests, such as /v1/code-completion, /v1/chat, /v1/caps.")]
    pub http_port: u16,
    #[structopt(long, default_value="0", help="Bind 127.0.0.1:<port> and act as an LSP server. This is compatible with having an HTTP server at the same time.")]
    pub lsp_port: u16,
    #[structopt(long, default_value="0", help="Act as an LSP server, use stdin stdout for communication. This is compatible with having an HTTP server at the same time. But it's not compatible with LSP port.")]
    pub lsp_stdin_stdout: u16,

    #[structopt(long, default_value="", help="End-user client version, such as version of VS Code plugin.")]
    pub enduser_client_version: String,
    #[structopt(long, short="b", help="Send basic telemetry (counters and errors).")]
    pub basic_telemetry: bool,
    #[structopt(long, short="v", help="Makes DEBUG log level visible, instead of the default INFO.")]
    pub verbose: bool,

    #[structopt(long, help="Use AST, for it to start working, give it a jsonl files list or LSP workspace folders.")]
    pub ast: bool,
    // #[structopt(long, help="Use AST light mode, could be useful for large projects and little memory. Less information gets stored.")]
    // pub ast_light_mode: bool,
    #[structopt(long, default_value="50000", help="Maximum files for AST index, to avoid OOM on large projects.")]
    pub ast_max_files: usize,
    #[structopt(long, default_value="", help="Give it a path for AST database to make it permanent, if there is the database already, process starts without parsing all the files (careful). This quick start is helpful for automated solution search.")]
    pub ast_permanent: String,

    #[cfg(feature="vecdb")]
    #[structopt(long, help="Use vector database. Give it LSP workspace folders or a jsonl, it also needs an embedding model.")]
    pub vecdb: bool,
    #[structopt(long, help="Delete all memories, start with empty memory.")]
    pub reset_memory: bool,
    #[cfg(feature="vecdb")]
    #[structopt(long, default_value="15000", help="Maximum files count for VecDB index, to avoid OOM.")]
    pub vecdb_max_files: usize,
    #[cfg(feature="vecdb")]
    #[structopt(long, default_value="", help="Set VecDB storage path manually.")]
    pub vecdb_force_path: String,

    #[structopt(long, short="f", default_value="", help="A path to jsonl file with {\"path\": ...} on each line, files will immediately go to VecDB and AST.")]
    pub files_jsonl_path: String,
    #[structopt(long, short="w", default_value="", help="Workspace folder to find all the files. An LSP or HTTP request can override this later.")]
    pub workspace_folder: String,

    #[structopt(long, help="create manually bring-your-own-key.yaml, integrations.yaml, customization.yaml and privacy.yaml and EXIT")]
    pub only_create_yaml_configs: bool,
    #[structopt(long, help="Print combined customization settings from both system defaults and customization.yaml.")]
    pub print_customization: bool,

    #[structopt(long, help="Enable experimental features, such as new integrations.")]
    pub experimental: bool,

    #[structopt(long, help="A way to tell this binary it can run more tools without confirmation.")]
    pub inside_container: bool,

    #[structopt(long, default_value="", help="Specify an alternative integrations.yaml, this also disables the global integrations.d")]
    pub integrations_yaml: String,
}

impl CommandLine {
    fn create_hash(msg: String) -> String {
        let mut hasher = DefaultHasher::new();
        hasher.write(msg.as_bytes());
        format!("{:x}", hasher.finish())
    }

    pub fn get_prefix(&self) -> String {
        // This helps several self-hosting or cloud accounts to not mix
        Self::create_hash(format!("{}:{}", self.address_url.clone(), self.api_key.clone()))[..6].to_string()
    }
}

pub struct AtCommandsPreviewCache {
    pub cache: HashMap<String, String>,
}

impl AtCommandsPreviewCache {
    pub fn new() -> Self { Self { cache: HashMap::new() } }
    pub fn get(&self, key: &str) -> Option<String> {
        let val = self.cache.get(key).cloned();
        // if val.is_some() {
        //     info!("AtCommandsPreviewCache: SOME: key={:?}", key);
        // } else {
        //     info!("AtCommandsPreviewCache: NONE: key={:?}", key);
        // }
        val
    }
    pub fn insert(&mut self, key: String, value: String) {
        self.cache.insert(key.clone(), value);
        // info!("AtCommandsPreviewCache: insert: key={:?}. new_len: {:?}", key, self.cache.len());
    }
    pub fn clear(&mut self) {
        self.cache.clear();
        // info!("AtCommandsPreviewCache: clear; new_len: {:?}", self.cache.len());
    }
}

pub struct GlobalContext {
    pub shutdown_flag: Arc<AtomicBool>,
    pub cmdline: CommandLine,
    pub http_client: reqwest::Client,
    pub http_client_slowdown: Arc<Semaphore>,
    pub cache_dir: PathBuf,
    pub config_dir: PathBuf,
    pub caps: Option<Arc<StdRwLock<CodeAssistantCaps>>>,
    pub caps_reading_lock: Arc<AMutex<bool>>,
    pub caps_last_error: String,
    pub caps_last_attempted_ts: u64,
    pub tokenizer_map: HashMap< String, Arc<StdRwLock<Tokenizer>>>,
    pub tokenizer_download_lock: Arc<AMutex<bool>>,
    pub completions_cache: Arc<StdRwLock<CompletionCache>>,
    pub telemetry: Arc<StdRwLock<telemetry_structs::Storage>>,
    #[cfg(feature="vecdb")]
    pub vec_db: Arc<AMutex<Option<crate::vecdb::vdb_highlev::VecDb>>>,
    #[cfg(not(feature="vecdb"))]
    pub vec_db: bool,
    pub vec_db_error: String,
    pub ast_service: Option<Arc<AMutex<AstIndexService>>>,
    pub ask_shutdown_sender: Arc<StdMutex<std::sync::mpsc::Sender<String>>>,
    pub documents_state: DocumentsState,
    pub at_commands_preview_cache: Arc<AMutex<AtCommandsPreviewCache>>,
    pub privacy_settings: Arc<PrivacySettings>,
    pub integration_sessions: HashMap<String, Arc<AMutex<Box<dyn IntegrationSession>>>>,
    pub codelens_cache: Arc<AMutex<crate::http::routers::v1::code_lens::CodeLensCache>>,
<<<<<<< HEAD
    pub chore_db: Arc<ParkMutex<crate::agent_db::db_structs::ChoreDB>>,
=======
    pub docker_ssh_tunnel: Arc<AMutex<Option<SshTunnel>>>,
>>>>>>> 65b948e8
}

pub type SharedGlobalContext = Arc<ARwLock<GlobalContext>>;  // TODO: remove this type alias, confusing

const CAPS_RELOAD_BACKOFF: u64 = 60;       // seconds
const CAPS_BACKGROUND_RELOAD: u64 = 3600;  // seconds


pub async fn migrate_to_config_folder(
    config_dir: &PathBuf,
    cache_dir: &PathBuf
) -> io::Result<()> {
    let mut entries = tokio::fs::read_dir(cache_dir).await?;
    while let Some(entry) = entries.next_entry().await? {
        let path = entry.path();
        let file_name = path.file_name().unwrap().to_string_lossy().into_owned();
        let file_type = entry.file_type().await?;
        let is_yaml_cfg = file_type.is_file() && path.extension().and_then(|e| e.to_str()) == Some("yaml");
        if is_yaml_cfg {
            let new_path = config_dir.join(&file_name);
            if new_path.exists() {
                tracing::info!("cannot migrate {:?} to {:?}: destination exists", path, new_path);
                continue;
            }
            tokio::fs::rename(&path, &new_path).await?;
            tracing::info!("migrated {:?} to {:?}", path, new_path);
        }
    }

    Ok(())
}

pub async fn try_load_caps_quickly_if_not_present(
    gcx: Arc<ARwLock<GlobalContext>>,
    max_age_seconds: u64,
) -> Result<Arc<StdRwLock<CodeAssistantCaps>>, ScratchError> {
    let cmdline = CommandLine::from_args();  // XXX make it Arc and don't reload all the time

    let caps_reading_lock: Arc<AMutex<bool>> = gcx.read().await.caps_reading_lock.clone();
    let now = std::time::SystemTime::now().duration_since(std::time::UNIX_EPOCH).unwrap().as_secs();
    let caps_last_attempted_ts;
    {
        // gcx is not locked, but a specialized async mutex is, up until caps are saved
        let _caps_reading_locked = caps_reading_lock.lock().await;

        let caps_url = cmdline.address_url.clone();
        if caps_url.to_lowercase() == "refact" || caps_url.starts_with("http") {
            let max_age = if max_age_seconds > 0 { max_age_seconds } else { CAPS_BACKGROUND_RELOAD };
            {
                let mut cx_locked = gcx.write().await;
                if cx_locked.caps_last_attempted_ts + max_age < now {
                    cx_locked.caps = None;
                    cx_locked.caps_last_attempted_ts = 0;
                    caps_last_attempted_ts = 0;
                } else {
                    if let Some(caps_arc) = cx_locked.caps.clone() {
                        return Ok(caps_arc.clone());
                    }
                    caps_last_attempted_ts = cx_locked.caps_last_attempted_ts;
                }
            }
            if caps_last_attempted_ts + CAPS_RELOAD_BACKOFF > now {
                let gcx_locked = gcx.write().await;
                return Err(ScratchError::new(StatusCode::INTERNAL_SERVER_ERROR, gcx_locked.caps_last_error.clone()));
            }
        }

        let caps_result = crate::caps::load_caps(
            cmdline,
            gcx.clone()
        ).await;

        {
            let mut gcx_locked = gcx.write().await;
            gcx_locked.caps_last_attempted_ts = now;
            match caps_result {
                Ok(caps) => {
                    gcx_locked.caps = Some(caps.clone());
                    gcx_locked.caps_last_error = "".to_string();
                    Ok(caps)
                },
                Err(e) => {
                    error!("caps fetch failed: {:?}", e);
                    gcx_locked.caps_last_error = format!("caps fetch failed: {}", e);
                    return Err(ScratchError::new(StatusCode::INTERNAL_SERVER_ERROR, gcx_locked.caps_last_error.clone()));
                }
            }
        }
    }
}

pub async fn look_for_piggyback_fields(
    gcx: Arc<ARwLock<GlobalContext>>,
    anything_from_server: &serde_json::Value)
{
    let mut gcx_locked = gcx.write().await;
    if let Some(dict) = anything_from_server.as_object() {
        let new_caps_version = dict.get("caps_version").and_then(|v| v.as_i64()).unwrap_or(0);
        if new_caps_version > 0 {
            if let Some(caps) = gcx_locked.caps.clone() {
                let caps_locked = caps.read().unwrap();
                if caps_locked.caps_version < new_caps_version {
                    info!("detected biggyback caps version {} is newer than the current version {}", new_caps_version, caps_locked.caps_version);
                    gcx_locked.caps = None;
                    gcx_locked.caps_last_attempted_ts = 0;
                }
            }
        }
    }
}

pub async fn block_until_signal(
    ask_shutdown_receiver: std::sync::mpsc::Receiver<String>,
    shutdown_flag: Arc<AtomicBool>,
    chore_sleeping_point: Arc<ANotify>,
) {
    let ctrl_c = async {
        signal::ctrl_c()
            .await
            .expect("failed to install Ctrl+C handler");
    };

    #[cfg(unix)]
    let sigterm = async {
        signal::unix::signal(signal::unix::SignalKind::terminate())
            .expect("failed to install signal handler")
            .recv()
            .await;
    };
    #[cfg(not(unix))]
    let sigterm = std::future::pending::<()>();

    #[cfg(unix)]
    let sigusr1 = async {
        signal::unix::signal(signal::unix::SignalKind::user_defined1())
            .expect("failed to install signal handler")
            .recv()
            .await;
    };
    #[cfg(not(unix))]
    let sigusr1 = std::future::pending::<()>();

    let shutdown_flag_clone = shutdown_flag.clone();
    tokio::select! {
        _ = ctrl_c => {
            info!("SIGINT signal received");
            shutdown_flag_clone.store(true, Ordering::SeqCst);
        },
        _ = sigterm => {
            info!("SIGTERM signal received");
            shutdown_flag_clone.store(true, Ordering::SeqCst);
        },
        _ = sigusr1 => {
            info!("SIGUSR1 signal received");
        },
        _ = tokio::task::spawn_blocking(move || {
            let _ = ask_shutdown_receiver.recv();
            shutdown_flag.store(true, Ordering::SeqCst);
        }) => {
            info!("graceful shutdown to store telemetry");
        }
    }
    chore_sleeping_point.notify_waiters();
}

pub async fn create_global_context(
    cache_dir: PathBuf,
<<<<<<< HEAD
) -> (Arc<ARwLock<GlobalContext>>, std::sync::mpsc::Receiver<String>, CommandLine) {
=======
    config_dir: PathBuf,
) -> (Arc<ARwLock<GlobalContext>>, std::sync::mpsc::Receiver<String>, Arc<AtomicBool>, CommandLine) {
>>>>>>> 65b948e8
    let cmdline = CommandLine::from_args();
    let (ask_shutdown_sender, ask_shutdown_receiver) = std::sync::mpsc::channel::<String>();
    let mut http_client_builder = reqwest::Client::builder();
    if cmdline.insecure {
        http_client_builder = http_client_builder.danger_accept_invalid_certs(true)
    }
    let http_client = http_client_builder.build().unwrap();

    let mut workspace_dirs: Vec<PathBuf> = vec![];
    if !cmdline.workspace_folder.is_empty() {
        let path = crate::files_correction::canonical_path(&cmdline.workspace_folder);
        workspace_dirs = vec![path];
    }
    let cx = GlobalContext {
        shutdown_flag: Arc::new(AtomicBool::new(false)),
        cmdline: cmdline.clone(),
        http_client,
        http_client_slowdown: Arc::new(Semaphore::new(2)),
        cache_dir,
        config_dir,
        caps: None,
        caps_reading_lock: Arc::new(AMutex::<bool>::new(false)),
        caps_last_error: String::new(),
        caps_last_attempted_ts: 0,
        tokenizer_map: HashMap::new(),
        tokenizer_download_lock: Arc::new(AMutex::<bool>::new(false)),
        completions_cache: Arc::new(StdRwLock::new(CompletionCache::new())),
        telemetry: Arc::new(StdRwLock::new(telemetry_structs::Storage::new())),
        #[cfg(feature="vecdb")]
        vec_db: Arc::new(AMutex::new(None)),
        #[cfg(not(feature="vecdb"))]
        vec_db: false,
        vec_db_error: String::new(),
        ast_service: None,
        ask_shutdown_sender: Arc::new(StdMutex::new(ask_shutdown_sender)),
        documents_state: DocumentsState::new(workspace_dirs).await,
        at_commands_preview_cache: Arc::new(AMutex::new(AtCommandsPreviewCache::new())),
        privacy_settings: Arc::new(PrivacySettings::default()),
        integration_sessions: HashMap::new(),
        codelens_cache: Arc::new(AMutex::new(crate::http::routers::v1::code_lens::CodeLensCache::default())),
<<<<<<< HEAD
        chore_db: crate::agent_db::db_init::chore_db_init("/tmp/chore.db".to_string(), cmdline.reset_memory).await,
=======
        docker_ssh_tunnel: Arc::new(AMutex::new(None)),
>>>>>>> 65b948e8
    };
    let gcx = Arc::new(ARwLock::new(cx));
    {
        let gcx_weak = Arc::downgrade(&gcx);
        gcx.write().await.documents_state.init_watcher(gcx_weak);
    }
    (gcx, ask_shutdown_receiver, cmdline)
}<|MERGE_RESOLUTION|>--- conflicted
+++ resolved
@@ -161,11 +161,8 @@
     pub privacy_settings: Arc<PrivacySettings>,
     pub integration_sessions: HashMap<String, Arc<AMutex<Box<dyn IntegrationSession>>>>,
     pub codelens_cache: Arc<AMutex<crate::http::routers::v1::code_lens::CodeLensCache>>,
-<<<<<<< HEAD
+    pub docker_ssh_tunnel: Arc<AMutex<Option<SshTunnel>>>,
     pub chore_db: Arc<ParkMutex<crate::agent_db::db_structs::ChoreDB>>,
-=======
-    pub docker_ssh_tunnel: Arc<AMutex<Option<SshTunnel>>>,
->>>>>>> 65b948e8
 }
 
 pub type SharedGlobalContext = Arc<ARwLock<GlobalContext>>;  // TODO: remove this type alias, confusing
@@ -333,12 +330,8 @@
 
 pub async fn create_global_context(
     cache_dir: PathBuf,
-<<<<<<< HEAD
+    config_dir: PathBuf,
 ) -> (Arc<ARwLock<GlobalContext>>, std::sync::mpsc::Receiver<String>, CommandLine) {
-=======
-    config_dir: PathBuf,
-) -> (Arc<ARwLock<GlobalContext>>, std::sync::mpsc::Receiver<String>, Arc<AtomicBool>, CommandLine) {
->>>>>>> 65b948e8
     let cmdline = CommandLine::from_args();
     let (ask_shutdown_sender, ask_shutdown_receiver) = std::sync::mpsc::channel::<String>();
     let mut http_client_builder = reqwest::Client::builder();
@@ -379,11 +372,8 @@
         privacy_settings: Arc::new(PrivacySettings::default()),
         integration_sessions: HashMap::new(),
         codelens_cache: Arc::new(AMutex::new(crate::http::routers::v1::code_lens::CodeLensCache::default())),
-<<<<<<< HEAD
+        docker_ssh_tunnel: Arc::new(AMutex::new(None)),
         chore_db: crate::agent_db::db_init::chore_db_init("/tmp/chore.db".to_string(), cmdline.reset_memory).await,
-=======
-        docker_ssh_tunnel: Arc::new(AMutex::new(None)),
->>>>>>> 65b948e8
     };
     let gcx = Arc::new(ARwLock::new(cx));
     {
