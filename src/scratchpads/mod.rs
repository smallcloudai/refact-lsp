--- conflicted
+++ resolved
@@ -36,17 +36,6 @@
     scratchpad_patch: &serde_json::Value,
     cache_arc: Arc<StdRwLock<completion_cache::CompletionCache>>,
     tele_storage: Arc<StdRwLock<telemetry_structs::Storage>>,
-<<<<<<< HEAD
-    vecdb_search: Arc<AMutex<Option<T>>>,
-) -> Result<Box<dyn ScratchpadAbstract>, String>
-    where T: VecdbSearch + 'static + Sync {
-    let mut result: Box<dyn ScratchpadAbstract>;
-    let tokenizer_arc: Arc<StdRwLock<Tokenizer>> = cached_tokenizers::cached_tokenizer(caps, global_context, model_name_for_tokenizer).await?;
-    if scratchpad_name == "FIM-PSM" {
-        result = Box::new(completion_single_file_fim::SingleFileFIM::new(tokenizer_arc, post, "PSM".to_string(), cache_arc, tele_storage, vecdb_search));
-    } else if scratchpad_name == "FIM-SPM" {
-        result = Box::new(completion_single_file_fim::SingleFileFIM::new(tokenizer_arc, post, "SPM".to_string(), cache_arc, tele_storage, vecdb_search));
-=======
     ast_module: Arc<AMutex<Option<AstModule>>>,
 ) -> Result<Box<dyn ScratchpadAbstract>, String> {
     let mut result: Box<dyn ScratchpadAbstract>;
@@ -55,7 +44,6 @@
         result = Box::new(completion_single_file_fim::SingleFileFIM::new(tokenizer_arc, post, "PSM".to_string(), cache_arc, tele_storage, ast_module));
     } else if scratchpad_name == "FIM-SPM" {
         result = Box::new(completion_single_file_fim::SingleFileFIM::new(tokenizer_arc, post, "SPM".to_string(), cache_arc, tele_storage, ast_module));
->>>>>>> 44f4e0c2
     } else {
         return Err(format!("This rust binary doesn't have code completion scratchpad \"{}\" compiled in", scratchpad_name));
     }
