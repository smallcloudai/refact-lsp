--- conflicted
+++ resolved
@@ -106,11 +106,8 @@
 image = "0.25.2"
 headless_chrome = "1.0.15"
 nix = { version = "0.29.0", features = ["signal"] }
-<<<<<<< HEAD
-serde_urlencoded = "0.7.1"
-=======
 resvg = "0.44.0"
 async-tar = "0.5.0"
 git2 = "0.19.0"
 process-wrap = { version = "8.0.2", features = ["tokio1"] }
->>>>>>> 65b948e8
+serde_urlencoded = "0.7.1"