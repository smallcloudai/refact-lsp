--- conflicted
+++ resolved
@@ -45,13 +45,9 @@
 axum = "0.6.20"
 uuid = { version = "1", features = ["v4"] }
 lazy_static = "1.4.0"
-<<<<<<< HEAD
 html2text = "0.12.5"
 select = "0.6.0"
-=======
 indexmap = {version = "1.9.1", features = ["serde-1"]}
-
->>>>>>> 76fe7e91
 
 regex-automata = { version = "0.1.10", features = ["transducer"] }
 sorted-vec = "0.8.3"
